--- conflicted
+++ resolved
@@ -3373,13 +3373,8 @@
         name = "com_github_pingcap_kvproto",
         build_file_proto_mode = "disable_global",
         importpath = "github.com/pingcap/kvproto",
-<<<<<<< HEAD
-        sum = "h1:1AiM8hzP+BLsyOQVZly1EMtzTKgbGeQaJp88hBfkbOk=",
-        version = "v0.0.0-20230327023446-0d83256af9f4",
-=======
         sum = "h1:PWkMSJSDaOuLNKCV84K3tQ9stZuZPN8E148jRPD9TcA=",
         version = "v0.0.0-20230407040905-68d0eebd564a",
->>>>>>> 464fb188
     )
     go_repository(
         name = "com_github_pingcap_log",

--- conflicted
+++ resolved
@@ -16,13 +16,9 @@
 
 set -eux
 
-<<<<<<< HEAD
-bin/br.test -test.coverprofile="$TEST_DIR/cov.$TEST_NAME.$$.out.log" DEVEL "$@" \
+br.test -test.coverprofile="$TEST_DIR/cov.$TEST_NAME.$$.out.log" DEVEL "$@" \
     -L "info" \
-=======
-br.test -test.coverprofile="$TEST_DIR/cov.$TEST_NAME.$$.out.log" DEVEL "$@" \
-    -L "debug" \
->>>>>>> 96dcbb7c
+
     --ca "$TEST_DIR/certs/ca.pem" \
     --cert "$TEST_DIR/certs/br.pem" \
     --key "$TEST_DIR/certs/br.key"
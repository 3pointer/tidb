--- conflicted
+++ resolved
@@ -491,13 +491,6 @@
 				),
 			).Item
 		} else {
-<<<<<<< HEAD
-			var counter *int
-			if c.DMLFileCount != nil {
-				counter = new(int)
-			}
-=======
->>>>>>> 53469325
 			data, err := fm.LoadDDLFilesAndCountDMLFiles(ctx)
 			req.NoError(err)
 			r = data
@@ -543,11 +536,7 @@
 		m2(wr(1, 1, 1), wr(2, 2, 2)),
 	}
 	metaIter := iter.Map(iter.FromSlice(metas), func(meta logclient.Meta) *logclient.MetaName {
-<<<<<<< HEAD
-		return nil
-=======
 		return logclient.NewMetaName(meta, "")
->>>>>>> 53469325
 	})
 	files := iter.CollectAll(ctx, fm.FilterDataFiles(metaIter)).Item
 	check := func(file *logclient.LogDataFileInfo, metaKey string, goff, foff int) {

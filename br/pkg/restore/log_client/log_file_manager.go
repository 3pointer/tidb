// Copyright 2022 PingCAP, Inc. Licensed under Apache-2.0.

package logclient

import (
	"bytes"
	"context"
	"crypto/sha256"
	"fmt"
	"strings"
	"sync"
	"sync/atomic"
	"time"

	"github.com/pingcap/errors"
	backuppb "github.com/pingcap/kvproto/pkg/brpb"
	"github.com/pingcap/kvproto/pkg/encryptionpb"
	"github.com/pingcap/log"
	"github.com/pingcap/tidb/br/pkg/encryption"
	berrors "github.com/pingcap/tidb/br/pkg/errors"
	"github.com/pingcap/tidb/br/pkg/storage"
	"github.com/pingcap/tidb/br/pkg/stream"
	"github.com/pingcap/tidb/br/pkg/utils/iter"
	"github.com/pingcap/tidb/pkg/kv"
	"github.com/pingcap/tidb/pkg/util/codec"
	"github.com/pingcap/tidb/pkg/util/redact"
	"go.uber.org/zap"
)

// MetaIter is the type of iterator of metadata files' content.
type MetaIter = iter.TryNextor[*backuppb.Metadata]

type SubCompactionIter iter.TryNextor[*backuppb.LogFileSubcompaction]

type MetaName struct {
	meta Meta
	name string
}

// MetaNameIter is the type of iterator of metadata files' content with name.
type MetaNameIter = iter.TryNextor[*MetaName]

type LogDataFileInfo struct {
	*backuppb.DataFileInfo
	MetaDataGroupName   string
	OffsetInMetaGroup   int
	OffsetInMergedGroup int
}

// GroupIndex is the type of physical data file with index from metadata.
type GroupIndex = iter.Indexed[*backuppb.DataFileGroup]

// GroupIndexIter is the type of iterator of physical data file with index from metadata.
type GroupIndexIter = iter.TryNextor[GroupIndex]

// FileIndex is the type of logical data file with index from physical data file.
type FileIndex = iter.Indexed[*backuppb.DataFileInfo]

// FileIndexIter is the type of iterator of logical data file with index from physical data file.
type FileIndexIter = iter.TryNextor[FileIndex]

// LogIter is the type of iterator of each log files' meta information.
type LogIter = iter.TryNextor[*LogDataFileInfo]

// MetaGroupIter is the iterator of flushes of metadata.
type MetaGroupIter = iter.TryNextor[DDLMetaGroup]

// Meta is the metadata of files.
type Meta = *backuppb.Metadata

// Log is the metadata of one file recording KV sequences.
type Log = *backuppb.DataFileInfo

type streamMetadataHelper interface {
	InitCacheEntry(path string, ref int)
	ReadFile(
		ctx context.Context,
		path string,
		offset uint64,
		length uint64,
		compressionType backuppb.CompressionType,
		storage storage.ExternalStorage,
		encryptionInfo *encryptionpb.FileEncryptionInfo,
	) ([]byte, error)
	ParseToMetadata(rawMetaData []byte) (*backuppb.Metadata, error)
}

type logFilesStatistic struct {
	NumEntries int64
	NumFiles   uint64
	Size       uint64
}

// LogFileManager is the manager for log files of a certain restoration,
// which supports read / filter from the log backup archive with static start TS / restore TS.
type LogFileManager struct {
	// startTS and restoreTS are used for kv file restore.
	// TiKV will filter the key space that don't belong to [startTS, restoreTS].
	startTS   uint64
	restoreTS uint64

	// If the commitTS of txn-entry belong to [startTS, restoreTS],
	// the startTS of txn-entry may be smaller than startTS.
	// We need maintain and restore more entries in default cf
	// (the startTS in these entries belong to [shiftStartTS, startTS]).
	shiftStartTS uint64

	storage storage.ExternalStorage
	helper  streamMetadataHelper

	withMigraionBuilder *WithMigrationsBuilder
	withMigrations      *WithMigrations

	metadataDownloadBatchSize uint

	// The output channel for statistics.
	// This will be collected when reading the metadata.
	Stats *logFilesStatistic
}

// LogFileManagerInit is the config needed for initializing the log file manager.
type LogFileManagerInit struct {
	StartTS   uint64
	RestoreTS uint64
	Storage   storage.ExternalStorage

	MigrationsBuilder         *WithMigrationsBuilder
	Migrations                *WithMigrations
	MetadataDownloadBatchSize uint
	EncryptionManager         *encryption.Manager
}

type DDLMetaGroup struct {
	Path      string
	FileMetas []*backuppb.DataFileInfo
}

// CreateLogFileManager creates a log file manager using the specified config.
// Generally the config cannot be changed during its lifetime.
func CreateLogFileManager(ctx context.Context, init LogFileManagerInit) (*LogFileManager, error) {
	fm := &LogFileManager{
		startTS:             init.StartTS,
		restoreTS:           init.RestoreTS,
		storage:             init.Storage,
		helper:              stream.NewMetadataHelper(stream.WithEncryptionManager(init.EncryptionManager)),
		withMigraionBuilder: init.MigrationsBuilder,
		withMigrations:      init.Migrations,

		metadataDownloadBatchSize: init.MetadataDownloadBatchSize,
	}
	err := fm.loadShiftTS(ctx)
	if err != nil {
		return nil, err
	}
	return fm, nil
}

func (rc *LogFileManager) BuildMigrations(migs []*backuppb.Migration) {
	w := rc.withMigraionBuilder.Build(migs)
	rc.withMigrations = &w
}

func (rc *LogFileManager) ShiftTS() uint64 {
	return rc.shiftStartTS
}

func (rc *LogFileManager) loadShiftTS(ctx context.Context) error {
	shiftTS := struct {
		sync.Mutex
		value  uint64
		exists bool
	}{}
	err := stream.FastUnmarshalMetaData(ctx, rc.storage, rc.metadataDownloadBatchSize, func(path string, raw []byte) error {
		m, err := rc.helper.ParseToMetadata(raw)
		if err != nil {
			return err
		}
		log.Info("read meta from storage and parse", zap.String("path", path), zap.Uint64("min-ts", m.MinTs),
			zap.Uint64("max-ts", m.MaxTs), zap.Int32("meta-version", int32(m.MetaVersion)))

		ts, ok := stream.UpdateShiftTS(m, rc.startTS, rc.restoreTS)
		shiftTS.Lock()
		if ok && (!shiftTS.exists || shiftTS.value > ts) {
			shiftTS.value = ts
			shiftTS.exists = true
		}
		shiftTS.Unlock()

		return nil
	})
	if err != nil {
		return err
	}
	if !shiftTS.exists {
		rc.shiftStartTS = rc.startTS
		rc.withMigraionBuilder.SetShiftStartTS(rc.shiftStartTS)
		return nil
	}
	rc.shiftStartTS = shiftTS.value
	rc.withMigraionBuilder.SetShiftStartTS(rc.shiftStartTS)
	return nil
}

func (rc *LogFileManager) streamingMeta(ctx context.Context) (MetaNameIter, error) {
	return rc.streamingMetaByTS(ctx, rc.restoreTS)
}

func (rc *LogFileManager) streamingMetaByTS(ctx context.Context, restoreTS uint64) (MetaNameIter, error) {
	it, err := rc.createMetaIterOver(ctx, rc.storage)
	if err != nil {
		return nil, err
	}
	filtered := iter.FilterOut(it, func(metaname *MetaName) bool {
		return restoreTS < metaname.meta.MinTs || metaname.meta.MaxTs < rc.shiftStartTS
	})
	return filtered, nil
}

func (rc *LogFileManager) createMetaIterOver(ctx context.Context, s storage.ExternalStorage) (MetaNameIter, error) {
	opt := &storage.WalkOption{SubDir: stream.GetStreamBackupMetaPrefix()}
	names := []string{}
	err := s.WalkDir(ctx, opt, func(path string, size int64) error {
		if !strings.HasSuffix(path, ".meta") {
			return nil
		}
		names = append(names, path)
		return nil
	})
	if err != nil {
		return nil, err
	}
	namesIter := iter.FromSlice(names)
	readMeta := func(ctx context.Context, name string) (*MetaName, error) {
		f, err := s.ReadFile(ctx, name)
		if err != nil {
			return nil, errors.Annotatef(err, "failed during reading file %s", name)
		}
		meta, err := rc.helper.ParseToMetadata(f)
		if err != nil {
			return nil, errors.Annotatef(err, "failed to parse metadata of file %s", name)
		}
		return &MetaName{meta: meta, name: name}, nil
	}
	// TODO: maybe we need to be able to adjust the concurrency to download files,
	// which currently is the same as the chunk size
	reader := iter.Transform(namesIter, readMeta,
		iter.WithChunkSize(rc.metadataDownloadBatchSize), iter.WithConcurrency(rc.metadataDownloadBatchSize))
	return reader, nil
}

func (rc *LogFileManager) FilterDataFiles(m MetaNameIter) LogIter {
	ms := rc.withMigrations.Metas(m)
	return iter.FlatMap(ms, func(m *MetaWithMigrations) LogIter {
		gs := m.Physicals(iter.Enumerate(iter.FromSlice(m.meta.FileGroups)))
		return iter.FlatMap(gs, func(gim *PhysicalWithMigrations) LogIter {
			fs := iter.FilterOut(
				gim.Logicals(iter.Enumerate(iter.FromSlice(gim.physical.Item.DataFilesInfo))),
				func(di FileIndex) bool {
					// Modify the data internally, a little hacky.
					if m.meta.MetaVersion > backuppb.MetaVersion_V1 {
						di.Item.Path = gim.physical.Item.Path
					}
					return di.Item.IsMeta || rc.ShouldFilterOut(di.Item)
				})
			return iter.Map(fs, func(di FileIndex) *LogDataFileInfo {
				return &LogDataFileInfo{
					DataFileInfo: di.Item,

					// Since there is a `datafileinfo`, the length of `m.FileGroups`
					// must be larger than 0. So we use the first group's name as
					// metadata's unique key.
					MetaDataGroupName:   m.meta.FileGroups[0].Path,
					OffsetInMetaGroup:   gim.physical.Index,
					OffsetInMergedGroup: di.Index,
				}
			},
			)
		})
	})
}

// ShouldFilterOut checks whether a file should be filtered out via the current client.
func (rc *LogFileManager) ShouldFilterOut(d *backuppb.DataFileInfo) bool {
	return d.MinTs > rc.restoreTS ||
		(d.Cf == stream.WriteCF && d.MaxTs < rc.startTS) ||
		(d.Cf == stream.DefaultCF && d.MaxTs < rc.shiftStartTS)
}

func (rc *LogFileManager) collectDDLFilesAndPrepareCache(
	ctx context.Context,
	files MetaGroupIter,
) ([]Log, error) {
	start := time.Now()
	log.Info("start to collect all ddl files")
	fs := iter.CollectAll(ctx, files)
	if fs.Err != nil {
		return nil, errors.Annotatef(fs.Err, "failed to collect from files")
	}
	log.Info("finish to collect all ddl files", zap.Duration("take", time.Since(start)))

	dataFileInfos := make([]*backuppb.DataFileInfo, 0)
	for _, g := range fs.Item {
		rc.helper.InitCacheEntry(g.Path, len(g.FileMetas))
		dataFileInfos = append(dataFileInfos, g.FileMetas...)
	}

	return dataFileInfos, nil
}

// LoadDDLFilesAndCountDMLFiles loads all DDL files needs to be restored in the restoration.
// This function returns all DDL files needing directly because we need sort all of them.
func (rc *LogFileManager) LoadDDLFilesAndCountDMLFiles(ctx context.Context) ([]Log, error) {
	m, err := rc.streamingMeta(ctx)
	if err != nil {
		return nil, err
	}
	mg := rc.FilterMetaFiles(m)

	return rc.collectDDLFilesAndPrepareCache(ctx, mg)
}

type loadDMLFilesConfig struct {
	Statistic *logFilesStatistic
}

type loadDMLFilesOption func(*loadDMLFilesConfig)

func lDOptWithStatistics(s *logFilesStatistic) loadDMLFilesOption {
	return func(c *loadDMLFilesConfig) {
		c.Statistic = s
	}
}

// LoadDMLFiles loads all DML files needs to be restored in the restoration.
// This function returns a stream, because there are usually many DML files need to be restored.
func (rc *LogFileManager) LoadDMLFiles(ctx context.Context) (LogIter, error) {
	m, err := rc.streamingMeta(ctx)
	if err != nil {
		return nil, err
	}

	l := rc.FilterDataFiles(m)
	return l, nil
}

func (rc *LogFileManager) FilterMetaFiles(ms MetaNameIter) MetaGroupIter {
	return iter.FlatMap(ms, func(m *MetaName) MetaGroupIter {
		return iter.Map(iter.FromSlice(m.meta.FileGroups), func(g *backuppb.DataFileGroup) DDLMetaGroup {
			metas := iter.FilterOut(iter.FromSlice(g.DataFilesInfo), func(d Log) bool {
				// Modify the data internally, a little hacky.
				if m.meta.MetaVersion > backuppb.MetaVersion_V1 {
					d.Path = g.Path
				}
				if rc.ShouldFilterOut(d) {
					return true
				}
				// count the progress
				if rc.Stats != nil {
					atomic.AddInt64(&rc.Stats.NumEntries, d.NumberOfEntries)
					atomic.AddUint64(&rc.Stats.NumFiles, 1)
					atomic.AddUint64(&rc.Stats.Size, d.Length)
				}
				return !d.IsMeta
			})
			return DDLMetaGroup{
				Path: g.Path,
				// NOTE: the metas iterator is pure. No context or cancel needs.
				FileMetas: iter.CollectAll(context.Background(), metas).Item,
			}
		})
	})
}

// Fetch compactions that may contain file less than the TS.
<<<<<<< HEAD
func (rc *LogFileManager) GetCompactionIter(ctx context.Context) iter.TryNextor[*backuppb.LogFileSubcompaction] {
	return rc.withMigrations.Compactions(ctx, rc.storage, rc.shiftStartTS, rc.restoreTS)
=======
func (rc *LogFileManager) GetCompactionIter(ctx context.Context) iter.TryNextor[SSTs] {
	return iter.Map(rc.withMigrations.Compactions(ctx, rc.storage), func(c *backuppb.LogFileSubcompaction) SSTs {
		return &CompactedSSTs{c}
	})
}

func (rc *LogFileManager) GetIngestedSSTs(ctx context.Context) iter.TryNextor[SSTs] {
	return iter.FlatMap(rc.withMigrations.IngestedSSTs(ctx, rc.storage), func(c *backuppb.IngestedSSTs) iter.TryNextor[SSTs] {
		remap := map[int64]int64{}
		for _, r := range c.RewrittenTables {
			remap[r.AncestorUpstream] = r.Upstream
		}
		return iter.TryMap(iter.FromSlice(c.Files), func(f *backuppb.File) (SSTs, error) {
			sst := &CopiedSST{File: f}
			if id, ok := remap[sst.TableID()]; ok && id != sst.TableID() {
				sst.Rewritten = backuppb.RewrittenTableID{
					AncestorUpstream: sst.TableID(),
					Upstream:         id,
				}
			}
			return sst, nil
		})
	})
}

func (rc *LogFileManager) CountExtraSSTTotalKVs(ctx context.Context) (int64, error) {
	count := int64(0)
	ssts := iter.ConcatAll(rc.GetCompactionIter(ctx), rc.GetIngestedSSTs(ctx))
	for err, ssts := range iter.AsSeq(ctx, ssts) {
		if err != nil {
			return 0, errors.Trace(err)
		}
		for _, sst := range ssts.GetSSTs() {
			count += int64(sst.TotalKvs)
		}
	}
	return count, nil
>>>>>>> 51d723b5
}

// the kv entry with ts, the ts is decoded from entry.
type KvEntryWithTS struct {
	E  kv.Entry
	Ts uint64
}

func getKeyTS(key []byte) (uint64, error) {
	if len(key) < 8 {
		return 0, errors.Annotatef(berrors.ErrInvalidArgument,
			"the length of key is smaller than 8, key:%s", redact.Key(key))
	}

	_, ts, err := codec.DecodeUintDesc(key[len(key)-8:])
	return ts, err
}

// ReadAllEntries loads content of a log file, with filtering out no needed entries.
func (rc *LogFileManager) ReadAllEntries(
	ctx context.Context,
	file Log,
	filterTS uint64,
) ([]*KvEntryWithTS, []*KvEntryWithTS, error) {
	kvEntries := make([]*KvEntryWithTS, 0)
	nextKvEntries := make([]*KvEntryWithTS, 0)

	buff, err := rc.helper.ReadFile(ctx, file.Path, file.RangeOffset, file.RangeLength, file.CompressionType,
		rc.storage, file.FileEncryptionInfo)
	if err != nil {
		return nil, nil, errors.Trace(err)
	}

	if checksum := sha256.Sum256(buff); !bytes.Equal(checksum[:], file.GetSha256()) {
		return nil, nil, berrors.ErrInvalidMetaFile.GenWithStackByArgs(fmt.Sprintf(
			"checksum mismatch expect %x, got %x", file.GetSha256(), checksum[:]))
	}

	iter := stream.NewEventIterator(buff)
	for iter.Valid() {
		iter.Next()
		if iter.GetError() != nil {
			return nil, nil, errors.Trace(iter.GetError())
		}

		txnEntry := kv.Entry{Key: iter.Key(), Value: iter.Value()}

		if !stream.MaybeDBOrDDLJobHistoryKey(txnEntry.Key) {
			// only restore mDB and mDDLHistory
			continue
		}

		ts, err := getKeyTS(txnEntry.Key)
		if err != nil {
			return nil, nil, errors.Trace(err)
		}

		// The commitTs in write CF need be limited on [startTs, restoreTs].
		// We can restore more key-value in default CF.
		if ts > rc.restoreTS {
			continue
		} else if file.Cf == stream.WriteCF && ts < rc.startTS {
			continue
		} else if file.Cf == stream.DefaultCF && ts < rc.shiftStartTS {
			continue
		}

		if len(txnEntry.Value) == 0 {
			// we might record duplicated prewrite keys in some conor cases.
			// the first prewrite key has the value but the second don't.
			// so we can ignore the empty value key.
			// see details at https://github.com/pingcap/tiflow/issues/5468.
			log.Warn("txn entry is null", zap.Uint64("key-ts", ts), zap.ByteString("tnxKey", txnEntry.Key))
			continue
		}

		if ts < filterTS {
			kvEntries = append(kvEntries, &KvEntryWithTS{E: txnEntry, Ts: ts})
		} else {
			nextKvEntries = append(nextKvEntries, &KvEntryWithTS{E: txnEntry, Ts: ts})
		}
	}

	return kvEntries, nextKvEntries, nil
}

func Subcompactions(ctx context.Context, prefix string, s storage.ExternalStorage, shiftStartTS, restoredTS uint64) SubCompactionIter {
	return iter.FlatMap(storage.UnmarshalDir(
		ctx,
		&storage.WalkOption{SubDir: prefix},
		s,
		func(t *backuppb.LogFileSubcompactions, name string, b []byte) error { return t.Unmarshal(b) },
	), func(subcs *backuppb.LogFileSubcompactions) iter.TryNextor[*backuppb.LogFileSubcompaction] {
		return iter.MapFilter(iter.FromSlice(subcs.Subcompactions), func(subc *backuppb.LogFileSubcompaction) (*backuppb.LogFileSubcompaction, bool) {
			if subc.Meta.InputMaxTs < shiftStartTS || subc.Meta.InputMinTs > restoredTS {
				return nil, true
			}
			return subc, false
		})
	})
}

func LoadMigrations(ctx context.Context, s storage.ExternalStorage) iter.TryNextor[*backuppb.Migration] {
	return storage.UnmarshalDir(ctx, &storage.WalkOption{SubDir: "v1/migrations/"}, s, func(t *backuppb.Migration, name string, b []byte) error { return t.Unmarshal(b) })
}<|MERGE_RESOLUTION|>--- conflicted
+++ resolved
@@ -372,12 +372,8 @@
 }
 
 // Fetch compactions that may contain file less than the TS.
-<<<<<<< HEAD
-func (rc *LogFileManager) GetCompactionIter(ctx context.Context) iter.TryNextor[*backuppb.LogFileSubcompaction] {
-	return rc.withMigrations.Compactions(ctx, rc.storage, rc.shiftStartTS, rc.restoreTS)
-=======
 func (rc *LogFileManager) GetCompactionIter(ctx context.Context) iter.TryNextor[SSTs] {
-	return iter.Map(rc.withMigrations.Compactions(ctx, rc.storage), func(c *backuppb.LogFileSubcompaction) SSTs {
+	return iter.Map(rc.withMigrations.Compactions(ctx, rc.storage, rc.shiftStartTS, rc.restoreTS), func(c *backuppb.LogFileSubcompaction) SSTs {
 		return &CompactedSSTs{c}
 	})
 }
@@ -413,7 +409,6 @@
 		}
 	}
 	return count, nil
->>>>>>> 51d723b5
 }
 
 // the kv entry with ts, the ts is decoded from entry.

// Copyright 2024 PingCAP, Inc.
//
// Licensed under the Apache License, Version 2.0 (the "License");
// you may not use this file except in compliance with the License.
// You may obtain a copy of the License at
//
//     http://www.apache.org/licenses/LICENSE-2.0
//
// Unless required by applicable law or agreed to in writing, software
// distributed under the License is distributed on an "AS IS" BASIS,
// WITHOUT WARRANTIES OR CONDITIONS OF ANY KIND, either express or implied.
// See the License for the specific language governing permissions and
// limitations under the License.

package logclient

import (
	"cmp"
	"context"
	"crypto/tls"
	"fmt"
	"math"
	"os"
	"slices"
	"strconv"
	"strings"
	"sync"
	"time"

	"github.com/fatih/color"
	"github.com/gogo/protobuf/proto"
	"github.com/opentracing/opentracing-go"
	"github.com/pingcap/errors"
	"github.com/pingcap/failpoint"
	backuppb "github.com/pingcap/kvproto/pkg/brpb"
	"github.com/pingcap/kvproto/pkg/encryptionpb"
	"github.com/pingcap/log"
	"github.com/pingcap/tidb/br/pkg/checkpoint"
	"github.com/pingcap/tidb/br/pkg/checksum"
	"github.com/pingcap/tidb/br/pkg/conn"
	"github.com/pingcap/tidb/br/pkg/conn/util"
	"github.com/pingcap/tidb/br/pkg/encryption"
	"github.com/pingcap/tidb/br/pkg/glue"
	"github.com/pingcap/tidb/br/pkg/logutil"
	"github.com/pingcap/tidb/br/pkg/metautil"
	"github.com/pingcap/tidb/br/pkg/restore"
	"github.com/pingcap/tidb/br/pkg/restore/ingestrec"
	importclient "github.com/pingcap/tidb/br/pkg/restore/internal/import_client"
	"github.com/pingcap/tidb/br/pkg/restore/internal/rawkv"
	snapclient "github.com/pingcap/tidb/br/pkg/restore/snap_client"
	"github.com/pingcap/tidb/br/pkg/restore/split"
	"github.com/pingcap/tidb/br/pkg/restore/tiflashrec"
	restoreutils "github.com/pingcap/tidb/br/pkg/restore/utils"
	"github.com/pingcap/tidb/br/pkg/storage"
	"github.com/pingcap/tidb/br/pkg/stream"
	"github.com/pingcap/tidb/br/pkg/summary"
	"github.com/pingcap/tidb/br/pkg/utils"
	"github.com/pingcap/tidb/br/pkg/utils/iter"
	"github.com/pingcap/tidb/br/pkg/version"
	ddlutil "github.com/pingcap/tidb/pkg/ddl/util"
	"github.com/pingcap/tidb/pkg/domain"
	"github.com/pingcap/tidb/pkg/kv"
	"github.com/pingcap/tidb/pkg/meta"
	"github.com/pingcap/tidb/pkg/meta/model"
	tidbutil "github.com/pingcap/tidb/pkg/util"
	"github.com/pingcap/tidb/pkg/util/sqlexec"
	filter "github.com/pingcap/tidb/pkg/util/table-filter"
	"github.com/tikv/client-go/v2/config"
	kvutil "github.com/tikv/client-go/v2/util"
	pd "github.com/tikv/pd/client"
	pdhttp "github.com/tikv/pd/client/http"
	"go.uber.org/zap"
	"go.uber.org/zap/zapcore"
	"golang.org/x/sync/errgroup"
	"google.golang.org/grpc/keepalive"
)

const MetaKVBatchSize = 64 * 1024 * 1024
const maxSplitKeysOnce = 10240

// rawKVBatchCount specifies the count of entries that the rawkv client puts into TiKV.
const rawKVBatchCount = 64

// LogRestoreManager is a comprehensive wrapper that encapsulates all logic related to log restoration,
// including concurrency management, checkpoint handling, and file importing for efficient log processing.
type LogRestoreManager struct {
	fileImporter     *LogFileImporter
	workerPool       *tidbutil.WorkerPool
	checkpointRunner *checkpoint.CheckpointRunner[checkpoint.LogRestoreKeyType, checkpoint.LogRestoreValueType]
}

func NewLogRestoreManager(
	ctx context.Context,
	fileImporter *LogFileImporter,
	poolSize uint,
	createCheckpointSessionFn func() (glue.Session, error),
) (*LogRestoreManager, error) {
	// for compacted reason, user only set --concurrency for log file restore speed.
	log.Info("log restore worker pool", zap.Uint("size", poolSize))
	l := &LogRestoreManager{
		fileImporter: fileImporter,
		workerPool:   tidbutil.NewWorkerPool(poolSize, "log manager worker pool"),
	}
	se, err := createCheckpointSessionFn()
	if err != nil {
		return nil, errors.Trace(err)
	}

	if se != nil {
		l.checkpointRunner, err = checkpoint.StartCheckpointRunnerForLogRestore(ctx, se)
		if err != nil {
			return nil, errors.Trace(err)
		}
	}
	return l, nil
}

func (l *LogRestoreManager) Close(ctx context.Context) {
	if l.fileImporter != nil {
		if err := l.fileImporter.Close(); err != nil {
			log.Warn("failed to close file importer")
		}
	}
	if l.checkpointRunner != nil {
		l.checkpointRunner.WaitForFinish(ctx, true)
	}
}

// SstRestoreManager is a comprehensive wrapper that encapsulates all logic related to sst restoration,
// including concurrency management, checkpoint handling, and file importing(splitting) for efficient log processing.
type SstRestoreManager struct {
	restorer         restore.SstRestorer
	workerPool       *tidbutil.WorkerPool
	checkpointRunner *checkpoint.CheckpointRunner[checkpoint.RestoreKeyType, checkpoint.RestoreValueType]
}

func (s *SstRestoreManager) Close(ctx context.Context) {
	if s.restorer != nil {
		if err := s.restorer.Close(); err != nil {
			log.Warn("failed to close file restorer")
		}
	}
	if s.checkpointRunner != nil {
		s.checkpointRunner.WaitForFinish(ctx, true)
	}
}

func NewSstRestoreManager(
	ctx context.Context,
	snapFileImporter *snapclient.SnapFileImporter,
	concurrencyPerStore uint,
	storeCount uint,
	createCheckpointSessionFn func() (glue.Session, error),
) (*SstRestoreManager, error) {
	// This poolSize is similar to full restore, as both workflows are comparable.
	// The poolSize should be greater than concurrencyPerStore multiplied by the number of stores.
	poolSize := concurrencyPerStore * 32 * storeCount
	log.Info("sst restore worker pool", zap.Uint("size", poolSize))
	sstWorkerPool := tidbutil.NewWorkerPool(poolSize, "sst file")

	s := &SstRestoreManager{
		workerPool: tidbutil.NewWorkerPool(poolSize, "log manager worker pool"),
	}
	se, err := createCheckpointSessionFn()
	if err != nil {
		return nil, errors.Trace(err)
	}
	if se != nil {
		checkpointRunner, err := checkpoint.StartCheckpointRunnerForRestore(ctx, se)
		if err != nil {
			return nil, errors.Trace(err)
		}
		s.checkpointRunner = checkpointRunner
	}
	// TODO implement checkpoint
	s.restorer = restore.NewSimpleSstRestorer(ctx, snapFileImporter, sstWorkerPool, nil)
	return s, nil
}

type LogClient struct {
<<<<<<< HEAD
	restorer            restore.FileRestorer
=======
	*LogFileManager
	logRestoreManager *LogRestoreManager
	sstRestoreManager *SstRestoreManager

>>>>>>> 53469325
	cipher              *backuppb.CipherInfo
	pdClient            pd.Client
	pdHTTPClient        pdhttp.Client
	clusterID           uint64
	dom                 *domain.Domain
	tlsConf             *tls.Config
	keepaliveConf       keepalive.ClientParameters
	concurrencyPerStore uint
<<<<<<< HEAD

	// checkpointRunner is used for log files backup
	checkpointRunner *checkpoint.CheckpointRunner[checkpoint.LogRestoreKeyType, checkpoint.LogRestoreValueType]
	// SstCheckpointRunner is used for compacted sst files backup
	sstCheckpointRunner *checkpoint.CheckpointRunner[checkpoint.RestoreKeyType, checkpoint.RestoreValueType]
=======
>>>>>>> 53469325

	rawKVClient *rawkv.RawKVBatchClient
	storage     storage.ExternalStorage

	// unsafeSession is not thread-safe.
	// Currently, it is only utilized in some initialization and post-handle functions.
	unsafeSession glue.Session

	// currentTS is used for rewrite meta kv when restore stream.
	// Can not use `restoreTS` directly, because schema created in `full backup` maybe is new than `restoreTS`.
	currentTS uint64

	upstreamClusterID uint64

<<<<<<< HEAD
	*LogFileManager

	workerPool    *tidbutil.WorkerPool
	sstWorkerPool *tidbutil.WorkerPool
	fileImporter  *LogFileImporter

=======
>>>>>>> 53469325
	// the query to insert rows into table `gc_delete_range`, lack of ts.
	deleteRangeQuery          []*stream.PreDelRangeQuery
	deleteRangeQueryCh        chan *stream.PreDelRangeQuery
	deleteRangeQueryWaitGroup sync.WaitGroup

	// checkpoint information for log restore
	useCheckpoint bool
}

// NewRestoreClient returns a new RestoreClient.
func NewRestoreClient(
	pdClient pd.Client,
	pdHTTPCli pdhttp.Client,
	tlsConf *tls.Config,
	keepaliveConf keepalive.ClientParameters,
) *LogClient {
	return &LogClient{
		pdClient:           pdClient,
		pdHTTPClient:       pdHTTPCli,
		tlsConf:            tlsConf,
		keepaliveConf:      keepaliveConf,
		deleteRangeQuery:   make([]*stream.PreDelRangeQuery, 0),
		deleteRangeQueryCh: make(chan *stream.PreDelRangeQuery, 10),
	}
}

// Close a client.
func (rc *LogClient) Close(ctx context.Context) {
	defer func() {
<<<<<<< HEAD
		log.Info("wait for flush checkpoint...")
		if rc.checkpointRunner != nil {
			rc.checkpointRunner.WaitForFinish(ctx, true)
		}
		if rc.sstCheckpointRunner != nil {
			rc.sstCheckpointRunner.WaitForFinish(ctx, true)
=======
		if rc.logRestoreManager != nil {
			rc.logRestoreManager.Close(ctx)
		}
		if rc.sstRestoreManager != nil {
			rc.sstRestoreManager.Close(ctx)
>>>>>>> 53469325
		}
	}()

	// close the connection, and it must be succeed when in SQL mode.
	if rc.unsafeSession != nil {
		rc.unsafeSession.Close()
	}

	if rc.rawKVClient != nil {
		rc.rawKVClient.Close()
	}
	log.Info("Restore client closed")
}

func (rc *LogClient) RestoreCompactedSstFiles(
	ctx context.Context,
	compactionsIter iter.TryNextor[*backuppb.LogFileSubcompaction],
	rules map[int64]*restoreutils.RewriteRules,
	importModeSwitcher *restore.ImportModeSwitcher,
	onProgress func(int64),
) error {
	backupFileSets := make([]restore.BackupFileSet, 0, 8)
	// Collect all items from the iterator in advance to avoid blocking during restoration.
	// This approach ensures that we have all necessary data ready for processing,
	// preventing any potential delays caused by waiting for the iterator to yield more items.
	for r := compactionsIter.TryNext(ctx); !r.Finished; r = compactionsIter.TryNext(ctx) {
		if r.Err != nil {
			return r.Err
		}
		i := r.Item
		rewriteRules, ok := rules[i.Meta.TableId]
		if !ok {
			log.Warn("[Compacted SST Restore] Skipping excluded table during restore.", zap.Int64("table_id", i.Meta.TableId))
			continue
		}
		set := restore.BackupFileSet{
			TableID:      i.Meta.TableId,
			SSTFiles:     i.SstOutputs,
			RewriteRules: rewriteRules,
		}
		backupFileSets = append(backupFileSets, set)
	}
	if len(backupFileSets) == 0 {
		log.Info("[Compacted SST Restore] No SST files found for restoration.")
		return nil
	}
	importModeSwitcher.SwitchToImportMode(ctx)
	defer func() {
		switchErr := importModeSwitcher.SwitchToNormalMode(ctx)
		if switchErr != nil {
			log.Warn("[Compacted SST Restore] Failed to switch back to normal mode after restoration.", zap.Error(switchErr))
		}
	}()

<<<<<<< HEAD
	if err := rc.restorer.Close(); err != nil {
		log.Warn("failed to close file improter")
	}

	log.Info("Restore client closed")
=======
	// To optimize performance and minimize cross-region downloads,
	// we are currently opting for a single restore approach instead of batch restoration.
	// This decision is similar to the handling of raw and txn restores,
	// where batch processing may lead to increased complexity and potential inefficiencies.
	// TODO: Future enhancements may explore the feasibility of reintroducing batch restoration
	// while maintaining optimal performance and resource utilization.
	for _, i := range backupFileSets {
		err := rc.sstRestoreManager.restorer.GoRestore(onProgress, []restore.BackupFileSet{i})
		if err != nil {
			return errors.Trace(err)
		}
	}
	return rc.sstRestoreManager.restorer.WaitUntilFinish()
>>>>>>> 53469325
}

func (rc *LogClient) RestoreCompactedSstFiles(
	ctx context.Context,
	compactionsIter iter.TryNextor[*backuppb.LogFileSubcompaction],
	rules map[int64]*restoreutils.RewriteRules,
	importModeSwitcher *restore.ImportModeSwitcher,
	onProgress func(int64),
) error {
	restoreFilesInfos := make([]restore.RestoreFilesInfo, 0, 8)
	// Collect all items from the iterator in advance to avoid blocking during restoration.
	// This approach ensures that we have all necessary data ready for processing,
	// preventing any potential delays caused by waiting for the iterator to yield more items.
	for r := compactionsIter.TryNext(ctx); !r.Finished; r = compactionsIter.TryNext(ctx) {
		if r.Err != nil {
			return r.Err
		}
		i := r.Item
		rewriteRules, ok := rules[i.Meta.TableId]
		if !ok {
			log.Warn("[Compacted SST Restore] Skipping excluded table during restore.", zap.Int64("table_id", i.Meta.TableId))
			continue
		}
		info := restore.RestoreFilesInfo{
			TableID:      i.Meta.TableId,
			SSTFiles:     i.SstOutputs,
			RewriteRules: rewriteRules,
		}
		restoreFilesInfos = append(restoreFilesInfos, info)
	}
	if len(restoreFilesInfos) == 0 {
		log.Info("[Compacted SST Restore] No SST files found for restoration.")
		return nil
	}
	importModeSwitcher.SwitchToImportMode(ctx)
	defer func() {
		switchErr := importModeSwitcher.SwitchToNormalMode(ctx)
		if switchErr != nil {
			log.Warn("[Compacted SST Restore] Failed to switch back to normal mode after restoration.", zap.Error(switchErr))
		}
	}()

	// To optimize performance and minimize cross-region downloads,
	// we are currently opting for a single restore approach instead of batch restoration.
	// This decision is similar to the handling of raw and txn restores,
	// where batch processing may lead to increased complexity and potential inefficiencies.
	// TODO: Future enhancements may explore the feasibility of reintroducing batch restoration
	// while maintaining optimal performance and resource utilization.
	for _, i := range restoreFilesInfos {
		err := rc.restorer.Restore(onProgress, []restore.RestoreFilesInfo{i})
		if err != nil {
			return errors.Trace(err)
		}
	}
	return rc.restorer.WaitUnitilFinish()
}

func (rc *LogClient) SetRawKVBatchClient(
	ctx context.Context,
	pdAddrs []string,
	security config.Security,
) error {
	rawkvClient, err := rawkv.NewRawkvClient(ctx, pdAddrs, security)
	if err != nil {
		return errors.Trace(err)
	}

	rc.rawKVClient = rawkv.NewRawKVBatchClient(rawkvClient, rawKVBatchCount)
	return nil
}

func (rc *LogClient) SetCrypter(crypter *backuppb.CipherInfo) {
	rc.cipher = crypter
}

<<<<<<< HEAD
func (rc *LogClient) SetConcurrency(c uint) {
	log.Info("download worker pool", zap.Uint("size", c))
	rc.workerPool = tidbutil.NewWorkerPool(c, "file")
}

func (rc *LogClient) SetConcurrencyPerStore(c uint) {
	if c == 0 {
		c = 128
	}
	log.Info("download worker pool per store", zap.Uint("size", c))
	rc.concurrencyPerStore = c
}

=======
>>>>>>> 53469325
func (rc *LogClient) SetUpstreamClusterID(upstreamClusterID uint64) {
	log.Info("upstream cluster id", zap.Uint64("cluster id", upstreamClusterID))
	rc.upstreamClusterID = upstreamClusterID
}

func (rc *LogClient) SetStorage(ctx context.Context, backend *backuppb.StorageBackend, opts *storage.ExternalStorageOptions) error {
	var err error
	rc.storage, err = storage.New(ctx, backend, opts)
	if err != nil {
		return errors.Trace(err)
	}
	return nil
}

func (rc *LogClient) SetCurrentTS(ts uint64) error {
	if ts == 0 {
		return errors.Errorf("set rewrite ts to an invalid ts: %d", ts)
	}
	rc.currentTS = ts
	return nil
}

// GetClusterID gets the cluster id from down-stream cluster.
func (rc *LogClient) GetClusterID(ctx context.Context) uint64 {
	if rc.clusterID <= 0 {
		rc.clusterID = rc.pdClient.GetClusterID(ctx)
	}
	return rc.clusterID
}

func (rc *LogClient) GetDomain() *domain.Domain {
	return rc.dom
}

func (rc *LogClient) CleanUpKVFiles(
	ctx context.Context,
) error {
	// Current we only have v1 prefix.
	// In the future, we can add more operation for this interface.
<<<<<<< HEAD
	return rc.fileImporter.ClearFiles(ctx, rc.pdClient, "v1")
}

// Init create db connection and domain for storage.
func (rc *LogClient) Init(ctx context.Context, g glue.Glue, store kv.Storage, useCheckpoint bool) error {
=======
	return rc.logRestoreManager.fileImporter.ClearFiles(ctx, rc.pdClient, "v1")
}

// Init create db connection and domain for storage.
func (rc *LogClient) Init(ctx context.Context, g glue.Glue, store kv.Storage) error {
>>>>>>> 53469325
	var err error
	rc.unsafeSession, err = g.CreateSession(store)
	if err != nil {
		return errors.Trace(err)
	}

	// Set SQL mode to None for avoiding SQL compatibility problem
<<<<<<< HEAD
	err = rc.se.Execute(ctx, "set @@sql_mode=''")
=======
	err = rc.unsafeSession.Execute(ctx, "set @@sql_mode=''")
>>>>>>> 53469325
	if err != nil {
		return errors.Trace(err)
	}

	rc.dom, err = g.GetDomain(store)
	if err != nil {
		return errors.Trace(err)
	}

	if useCheckpoint {
		// session is not thread safe. so we need use different session here.
		se, err := g.CreateSession(store)
		if err != nil {
			return errors.Trace(err)
		}
		rc.checkpointRunner, err = checkpoint.StartCheckpointRunnerForLogRestore(ctx, se)
		if err != nil {
			return errors.Trace(err)
		}
		sstSe, err := g.CreateSession(store)
		if err != nil {
			return errors.Trace(err)
		}
		rc.sstCheckpointRunner, err = checkpoint.StartCheckpointRunnerForRestore(ctx, sstSe, checkpoint.CompactedRestoreCheckpointDatabaseName)
		if err != nil {
			return errors.Trace(err)
		}
	}

	return nil
}

<<<<<<< HEAD
func (rc *LogClient) initSstWorkerPool() {
	// we believe 32 is large enough for download worker pool.
	// it won't reach the limit if sst files distribute evenly.
	// when restore memory usage is still too high, we should reduce concurrencyPerStore
	// to sarifice some speed to reduce memory usage.
	count := rc.concurrencyPerStore * 32 * 6
	log.Info("log file download coarse sst worker pool", zap.Uint("size", count))
	rc.sstWorkerPool = tidbutil.NewWorkerPool(count, "sst file")
}

func (rc *LogClient) InitClients(ctx context.Context, backend *backuppb.StorageBackend) {
=======
func (rc *LogClient) InitClients(
	ctx context.Context,
	backend *backuppb.StorageBackend,
	createSessionFn func() (glue.Session, error),
	concurrency uint,
	concurrencyPerStore uint,
) error {
>>>>>>> 53469325
	stores, err := conn.GetAllTiKVStoresWithRetry(ctx, rc.pdClient, util.SkipTiFlash)
	if err != nil {
		log.Fatal("failed to get stores", zap.Error(err))
	}

	metaClient := split.NewClient(rc.pdClient, rc.pdHTTPClient, rc.tlsConf, maxSplitKeysOnce, len(stores)+1)
	importCli := importclient.NewImportClient(metaClient, rc.tlsConf, rc.keepaliveConf)
<<<<<<< HEAD
	rc.fileImporter = NewLogFileImporter(metaClient, importCli, backend)

=======

	rc.logRestoreManager, err = NewLogRestoreManager(
		ctx,
		NewLogFileImporter(metaClient, importCli, backend),
		concurrency,
		createSessionFn,
	)
	if err != nil {
		return errors.Trace(err)
	}
>>>>>>> 53469325
	var createCallBacks []func(*snapclient.SnapFileImporter) error
	var closeCallBacks []func(*snapclient.SnapFileImporter) error
	createCallBacks = append(createCallBacks, func(importer *snapclient.SnapFileImporter) error {
		return importer.CheckMultiIngestSupport(ctx, stores)
	})
<<<<<<< HEAD
	log.Info("Initializing client.", zap.Stringer("api", rc.dom.Store().GetCodec().GetAPIVersion()))
	snapFileImporter, err := snapclient.NewSnapFileImporter(
		ctx, rc.cipher, rc.dom.Store().GetCodec().GetAPIVersion(), metaClient,
		importCli, backend, snapclient.TiDBCompcated, stores, snapclient.RewriteModeKeyspace, rc.concurrencyPerStore, createCallBacks, closeCallBacks)
	if err != nil {
		log.Fatal("failed to init snap file importer", zap.Error(err))
	}
	rc.initSstWorkerPool()
	rc.restorer = restore.NewSimpleFileRestorer(ctx, snapFileImporter, rc.sstWorkerPool, rc.sstCheckpointRunner)
=======

	opt := snapclient.NewSnapFileImporterOptions(
		rc.cipher, metaClient, importCli, backend,
		snapclient.RewriteModeKeyspace, stores, rc.concurrencyPerStore, createCallBacks, closeCallBacks,
	)
	snapFileImporter, err := snapclient.NewSnapFileImporter(
		ctx, rc.dom.Store().GetCodec().GetAPIVersion(), snapclient.TiDBCompcated, opt)
	if err != nil {
		return errors.Trace(err)
	}
	rc.sstRestoreManager, err = NewSstRestoreManager(
		ctx,
		snapFileImporter,
		concurrencyPerStore,
		uint(len(stores)),
		createSessionFn,
	)
	return errors.Trace(err)
>>>>>>> 53469325
}

func (rc *LogClient) InitCheckpointMetadataForCompactedSstRestore(
	ctx context.Context,
) (map[string]struct{}, error) {
	// get sst checkpoint to skip repeated files
	sstCheckpointSets := make(map[string]struct{})
<<<<<<< HEAD
	existsCompactedCheckpoint := checkpoint.ExistsSstRestoreCheckpoint(ctx, rc.dom, checkpoint.CompactedRestoreCheckpointDatabaseName)
	if existsCompactedCheckpoint {
		execCtx := rc.se.GetSessionCtx().GetRestrictedSQLExecutor()
		t, err := checkpoint.LoadCheckpointDataForSstRestore(ctx, execCtx, checkpoint.CompactedRestoreCheckpointDatabaseName, func(tableID int64, v checkpoint.RestoreValueType) {
			sstCheckpointSets[v.Name] = struct{}{}
		})
		if err != nil {
			return nil, errors.Trace(err)
		}
		summary.AdjustStartTimeToEarlierTime(t)
	} else {
		if err := checkpoint.SaveCheckpointMetadataForSstRestore(ctx, rc.se, checkpoint.CompactedRestoreCheckpointDatabaseName, nil); err != nil {
			return nil, errors.Trace(err)
		}
	}
=======
	// TODO initial checkpoint
>>>>>>> 53469325
	return sstCheckpointSets, nil
}

func (rc *LogClient) InitCheckpointMetadataForLogRestore(
	ctx context.Context,
	startTS, restoredTS uint64,
	gcRatio string,
	tiflashRecorder *tiflashrec.TiFlashRecorder,
) (string, error) {
	rc.useCheckpoint = true

	// if the checkpoint metadata exists in the external storage, the restore is not
	// for the first time.
	if checkpoint.ExistsLogRestoreCheckpointMetadata(ctx, rc.dom) {
		// load the checkpoint since this is not the first time to restore
		meta, err := checkpoint.LoadCheckpointMetadataForLogRestore(ctx, rc.unsafeSession.GetSessionCtx().GetRestrictedSQLExecutor())
		if err != nil {
			return "", errors.Trace(err)
		}

		log.Info("reuse gc ratio from checkpoint metadata", zap.String("gc-ratio", gcRatio))
		return meta.GcRatio, nil
	}

	// initialize the checkpoint metadata since it is the first time to restore.
	var items map[int64]model.TiFlashReplicaInfo
	if tiflashRecorder != nil {
		items = tiflashRecorder.GetItems()
	}
	log.Info("save gc ratio into checkpoint metadata",
		zap.Uint64("start-ts", startTS), zap.Uint64("restored-ts", restoredTS), zap.Uint64("rewrite-ts", rc.currentTS),
		zap.String("gc-ratio", gcRatio), zap.Int("tiflash-item-count", len(items)))
	if err := checkpoint.SaveCheckpointMetadataForLogRestore(ctx, rc.unsafeSession, &checkpoint.CheckpointMetadataForLogRestore{
		UpstreamClusterID: rc.upstreamClusterID,
		RestoredTS:        restoredTS,
		StartTS:           startTS,
		RewriteTS:         rc.currentTS,
		GcRatio:           gcRatio,
		TiFlashItems:      items,
	}); err != nil {
		return gcRatio, errors.Trace(err)
	}

	return gcRatio, nil
}

func (rc *LogClient) GetMigrations(ctx context.Context) ([]*backuppb.Migration, error) {
	ext := stream.MigerationExtension(rc.storage)
	migs, err := ext.Load(ctx)
	if err != nil {
		return nil, errors.Trace(err)
	}
	return migs.ListAll(), nil
}

func (rc *LogClient) InstallLogFileManager(ctx context.Context, startTS, restoreTS uint64, metadataDownloadBatchSize uint,
	encryptionManager *encryption.Manager) error {
	init := LogFileManagerInit{
		StartTS:   startTS,
		RestoreTS: restoreTS,
		Storage:   rc.storage,

		MigrationsBuilder: &WithMigrationsBuilder{
			startTS:    startTS,
			restoredTS: restoreTS,
		},
		MetadataDownloadBatchSize: metadataDownloadBatchSize,
		EncryptionManager:         encryptionManager,
	}
	var err error
	rc.LogFileManager, err = CreateLogFileManager(ctx, init)
	if err != nil {
		return err
	}
	return nil
}

type FilesInRegion struct {
	defaultSize    uint64
	defaultKVCount int64
	writeSize      uint64
	writeKVCount   int64

	defaultFiles []*LogDataFileInfo
	writeFiles   []*LogDataFileInfo
	deleteFiles  []*LogDataFileInfo
}

type FilesInTable struct {
	regionMapFiles map[int64]*FilesInRegion
}

func ApplyKVFilesWithBatchMethod(
	ctx context.Context,
	logIter LogIter,
	batchCount int,
	batchSize uint64,
	applyFunc func(files []*LogDataFileInfo, kvCount int64, size uint64),
	applyWg *sync.WaitGroup,
) error {
	var (
		tableMapFiles        = make(map[int64]*FilesInTable)
		tmpFiles             = make([]*LogDataFileInfo, 0, batchCount)
		tmpSize       uint64 = 0
		tmpKVCount    int64  = 0
	)
	for r := logIter.TryNext(ctx); !r.Finished; r = logIter.TryNext(ctx) {
		if r.Err != nil {
			return r.Err
		}

		f := r.Item
		if f.GetType() == backuppb.FileType_Put && f.GetLength() >= batchSize {
			applyFunc([]*LogDataFileInfo{f}, f.GetNumberOfEntries(), f.GetLength())
			continue
		}

		fit, exist := tableMapFiles[f.TableId]
		if !exist {
			fit = &FilesInTable{
				regionMapFiles: make(map[int64]*FilesInRegion),
			}
			tableMapFiles[f.TableId] = fit
		}
		fs, exist := fit.regionMapFiles[f.RegionId]
		if !exist {
			fs = &FilesInRegion{}
			fit.regionMapFiles[f.RegionId] = fs
		}

		if f.GetType() == backuppb.FileType_Delete {
			if fs.defaultFiles == nil {
				fs.deleteFiles = make([]*LogDataFileInfo, 0)
			}
			fs.deleteFiles = append(fs.deleteFiles, f)
		} else {
			if f.GetCf() == stream.DefaultCF {
				if fs.defaultFiles == nil {
					fs.defaultFiles = make([]*LogDataFileInfo, 0, batchCount)
				}
				fs.defaultFiles = append(fs.defaultFiles, f)
				fs.defaultSize += f.Length
				fs.defaultKVCount += f.GetNumberOfEntries()
				if len(fs.defaultFiles) >= batchCount || fs.defaultSize >= batchSize {
					applyFunc(fs.defaultFiles, fs.defaultKVCount, fs.defaultSize)
					fs.defaultFiles = nil
					fs.defaultSize = 0
					fs.defaultKVCount = 0
				}
			} else {
				if fs.writeFiles == nil {
					fs.writeFiles = make([]*LogDataFileInfo, 0, batchCount)
				}
				fs.writeFiles = append(fs.writeFiles, f)
				fs.writeSize += f.GetLength()
				fs.writeKVCount += f.GetNumberOfEntries()
				if len(fs.writeFiles) >= batchCount || fs.writeSize >= batchSize {
					applyFunc(fs.writeFiles, fs.writeKVCount, fs.writeSize)
					fs.writeFiles = nil
					fs.writeSize = 0
					fs.writeKVCount = 0
				}
			}
		}
	}

	for _, fwt := range tableMapFiles {
		for _, fs := range fwt.regionMapFiles {
			if len(fs.defaultFiles) > 0 {
				applyFunc(fs.defaultFiles, fs.defaultKVCount, fs.defaultSize)
			}
			if len(fs.writeFiles) > 0 {
				applyFunc(fs.writeFiles, fs.writeKVCount, fs.writeSize)
			}
		}
	}

	applyWg.Wait()
	for _, fwt := range tableMapFiles {
		for _, fs := range fwt.regionMapFiles {
			for _, d := range fs.deleteFiles {
				tmpFiles = append(tmpFiles, d)
				tmpSize += d.GetLength()
				tmpKVCount += d.GetNumberOfEntries()

				if len(tmpFiles) >= batchCount || tmpSize >= batchSize {
					applyFunc(tmpFiles, tmpKVCount, tmpSize)
					tmpFiles = make([]*LogDataFileInfo, 0, batchCount)
					tmpSize = 0
					tmpKVCount = 0
				}
			}
			if len(tmpFiles) > 0 {
				applyFunc(tmpFiles, tmpKVCount, tmpSize)
				tmpFiles = make([]*LogDataFileInfo, 0, batchCount)
				tmpSize = 0
				tmpKVCount = 0
			}
		}
	}

	return nil
}

func ApplyKVFilesWithSingleMethod(
	ctx context.Context,
	files LogIter,
	applyFunc func(file []*LogDataFileInfo, kvCount int64, size uint64),
	applyWg *sync.WaitGroup,
) error {
	deleteKVFiles := make([]*LogDataFileInfo, 0)

	for r := files.TryNext(ctx); !r.Finished; r = files.TryNext(ctx) {
		if r.Err != nil {
			return r.Err
		}

		f := r.Item
		if f.GetType() == backuppb.FileType_Delete {
			deleteKVFiles = append(deleteKVFiles, f)
			continue
		}
		applyFunc([]*LogDataFileInfo{f}, f.GetNumberOfEntries(), f.GetLength())
	}

	applyWg.Wait()
	log.Info("restore delete files", zap.Int("count", len(deleteKVFiles)))
	for _, file := range deleteKVFiles {
		f := file
		applyFunc([]*LogDataFileInfo{f}, f.GetNumberOfEntries(), f.GetLength())
	}

	return nil
}

func (rc *LogClient) RestoreKVFiles(
	ctx context.Context,
	rules map[int64]*restoreutils.RewriteRules,
	logIter LogIter,
	pitrBatchCount uint32,
	pitrBatchSize uint32,
	updateStats func(kvCount uint64, size uint64),
	onProgress func(cnt int64),
	cipherInfo *backuppb.CipherInfo,
	masterKeys []*encryptionpb.MasterKey,
) error {
	var (
		err          error
		fileCount    = 0
		start        = time.Now()
		supportBatch = version.CheckPITRSupportBatchKVFiles()
		skipFile     = 0
	)
	defer func() {
		if err == nil {
			elapsed := time.Since(start)
			log.Info("Restored KV files", zap.Duration("take", elapsed))
			summary.CollectSuccessUnit("files", fileCount, elapsed)
		}
	}()

	if span := opentracing.SpanFromContext(ctx); span != nil && span.Tracer() != nil {
		span1 := span.Tracer().StartSpan("Client.RestoreKVFiles", opentracing.ChildOf(span.Context()))
		defer span1.Finish()
		ctx = opentracing.ContextWithSpan(ctx, span1)
	}

	var applyWg sync.WaitGroup
	eg, ectx := errgroup.WithContext(ctx)
	applyFunc := func(files []*LogDataFileInfo, kvCount int64, size uint64) {
		if len(files) == 0 {
			return
		}
		// get rewrite rule from table id.
		// because the tableID of files is the same.
		rule, ok := rules[files[0].TableId]
		if !ok {
			// TODO handle new created table
			// For this version we do not handle new created table after full backup.
			// in next version we will perform rewrite and restore meta key to restore new created tables.
			// so we can simply skip the file that doesn't have the rule here.
			onProgress(kvCount)
			summary.CollectInt("FileSkip", len(files))
			log.Debug("skip file due to table id not matched", zap.Int64("table-id", files[0].TableId))
			skipFile += len(files)
		} else {
			applyWg.Add(1)
<<<<<<< HEAD
			rc.workerPool.ApplyOnErrorGroup(eg, func() (err error) {
=======
			rc.logRestoreManager.workerPool.ApplyOnErrorGroup(eg, func() (err error) {
>>>>>>> 53469325
				fileStart := time.Now()
				defer applyWg.Done()
				defer func() {
					onProgress(kvCount)
					updateStats(uint64(kvCount), size)
					summary.CollectInt("File", len(files))

					if err == nil {
						filenames := make([]string, 0, len(files))
						for _, f := range files {
							filenames = append(filenames, f.Path+", ")
<<<<<<< HEAD
							if rc.checkpointRunner != nil {
								if e := checkpoint.AppendRangeForLogRestore(ectx, rc.checkpointRunner, f.MetaDataGroupName, rule.NewTableID, f.OffsetInMetaGroup, f.OffsetInMergedGroup); e != nil {
=======
							if rc.logRestoreManager.checkpointRunner != nil {
								if e := checkpoint.AppendRangeForLogRestore(ectx, rc.logRestoreManager.checkpointRunner, f.MetaDataGroupName, rule.NewTableID, f.OffsetInMetaGroup, f.OffsetInMergedGroup); e != nil {
>>>>>>> 53469325
									err = errors.Annotate(e, "failed to append checkpoint data")
									break
								}
							}
						}
						log.Info("import files done", zap.Int("batch-count", len(files)), zap.Uint64("batch-size", size),
							zap.Duration("take", time.Since(fileStart)), zap.Strings("files", filenames))
					}
				}()

				return rc.logRestoreManager.fileImporter.ImportKVFiles(ectx, files, rule, rc.shiftStartTS, rc.startTS, rc.restoreTS,
					supportBatch, cipherInfo, masterKeys)
			})
		}
	}

	rc.logRestoreManager.workerPool.ApplyOnErrorGroup(eg, func() error {
		if supportBatch {
			err = ApplyKVFilesWithBatchMethod(ectx, logIter, int(pitrBatchCount), uint64(pitrBatchSize), applyFunc, &applyWg)
		} else {
			err = ApplyKVFilesWithSingleMethod(ectx, logIter, applyFunc, &applyWg)
		}
		return errors.Trace(err)
	})

	if err = eg.Wait(); err != nil {
		summary.CollectFailureUnit("file", err)
		log.Error("restore files failed", zap.Error(err))
	}

	log.Info("total skip files due to table id not matched", zap.Int("count", skipFile))
	if skipFile > 0 {
		log.Debug("table id in full backup storage", zap.Any("tables", rules))
	}

	return errors.Trace(err)
}

func (rc *LogClient) initSchemasMap(
	ctx context.Context,
	restoreTS uint64,
) ([]*backuppb.PitrDBMap, error) {
	getPitrIDMapSQL := "SELECT segment_id, id_map FROM mysql.tidb_pitr_id_map WHERE restored_ts = %? and upstream_cluster_id = %? ORDER BY segment_id;"
	execCtx := rc.unsafeSession.GetSessionCtx().GetRestrictedSQLExecutor()
	rows, _, errSQL := execCtx.ExecRestrictedSQL(
		kv.WithInternalSourceType(ctx, kv.InternalTxnBR),
		nil,
		getPitrIDMapSQL,
		restoreTS,
		rc.upstreamClusterID,
	)
	if errSQL != nil {
		return nil, errors.Annotatef(errSQL, "failed to get pitr id map from mysql.tidb_pitr_id_map")
	}
	if len(rows) == 0 {
		log.Info("pitr id map does not exist", zap.Uint64("restored ts", restoreTS))
		return nil, nil
	}
	metaData := make([]byte, 0, len(rows)*PITRIdMapBlockSize)
	for i, row := range rows {
		elementID := row.GetUint64(0)
		if uint64(i) != elementID {
			return nil, errors.Errorf("the part(segment_id = %d) of pitr id map is lost", i)
		}
		d := row.GetBytes(1)
		if len(d) == 0 {
			return nil, errors.Errorf("get the empty part(segment_id = %d) of pitr id map", i)
		}
		metaData = append(metaData, d...)
	}
	backupMeta := &backuppb.BackupMeta{}
	if err := backupMeta.Unmarshal(metaData); err != nil {
		return nil, errors.Trace(err)
	}

	return backupMeta.GetDbMaps(), nil
}

func initFullBackupTables(
	ctx context.Context,
	s storage.ExternalStorage,
	tableFilter filter.Filter,
	cipherInfo *backuppb.CipherInfo,
) (map[int64]*metautil.Table, error) {
	metaData, err := s.ReadFile(ctx, metautil.MetaFile)
	if err != nil {
		return nil, errors.Trace(err)
	}

	backupMetaBytes, err := metautil.DecryptFullBackupMetaIfNeeded(metaData, cipherInfo)
	if err != nil {
		return nil, errors.Annotate(err, "decrypt failed with wrong key")
	}

	backupMeta := &backuppb.BackupMeta{}
	if err = backupMeta.Unmarshal(backupMetaBytes); err != nil {
		return nil, errors.Trace(err)
	}

	// read full backup databases to get map[table]table.Info
	reader := metautil.NewMetaReader(backupMeta, s, cipherInfo)

	databases, err := metautil.LoadBackupTables(ctx, reader, false)
	if err != nil {
		return nil, errors.Trace(err)
	}

	tables := make(map[int64]*metautil.Table)
	for _, db := range databases {
		dbName := db.Info.Name.O
		if name, ok := utils.GetSysDBName(db.Info.Name); utils.IsSysDB(name) && ok {
			dbName = name
		}

		if !tableFilter.MatchSchema(dbName) {
			continue
		}

		for _, table := range db.Tables {
			// check this db is empty.
			if table.Info == nil {
				tables[db.Info.ID] = table
				continue
			}
			if !tableFilter.MatchTable(dbName, table.Info.Name.O) {
				continue
			}
			tables[table.Info.ID] = table
		}
	}

	return tables, nil
}

type FullBackupStorageConfig struct {
	Backend *backuppb.StorageBackend
	Opts    *storage.ExternalStorageOptions
}

type InitSchemaConfig struct {
	// required
	IsNewTask   bool
	TableFilter filter.Filter

	// optional
	TiFlashRecorder   *tiflashrec.TiFlashRecorder
	FullBackupStorage *FullBackupStorageConfig
}

const UnsafePITRLogRestoreStartBeforeAnyUpstreamUserDDL = "UNSAFE_PITR_LOG_RESTORE_START_BEFORE_ANY_UPSTREAM_USER_DDL"

func (rc *LogClient) generateDBReplacesFromFullBackupStorage(
	ctx context.Context,
	cfg *InitSchemaConfig,
	cipherInfo *backuppb.CipherInfo,
) (map[stream.UpstreamID]*stream.DBReplace, error) {
	dbReplaces := make(map[stream.UpstreamID]*stream.DBReplace)
	if cfg.FullBackupStorage == nil {
		envVal, ok := os.LookupEnv(UnsafePITRLogRestoreStartBeforeAnyUpstreamUserDDL)
		if ok && len(envVal) > 0 {
			log.Info(fmt.Sprintf("the environment variable %s is active, skip loading the base schemas.", UnsafePITRLogRestoreStartBeforeAnyUpstreamUserDDL))
			return dbReplaces, nil
		}
		return nil, errors.Errorf("miss upstream table information at `start-ts`(%d) but the full backup path is not specified", rc.startTS)
	}
	s, err := storage.New(ctx, cfg.FullBackupStorage.Backend, cfg.FullBackupStorage.Opts)
	if err != nil {
		return nil, errors.Trace(err)
	}
	fullBackupTables, err := initFullBackupTables(ctx, s, cfg.TableFilter, cipherInfo)
	if err != nil {
		return nil, errors.Trace(err)
	}
	for _, t := range fullBackupTables {
		dbName, _ := utils.GetSysDBCIStrName(t.DB.Name)
		newDBInfo, exist := rc.dom.InfoSchema().SchemaByName(dbName)
		if !exist {
			log.Info("db not existed", zap.String("dbname", dbName.String()))
			continue
		}

		dbReplace, exist := dbReplaces[t.DB.ID]
		if !exist {
			dbReplace = stream.NewDBReplace(t.DB.Name.O, newDBInfo.ID)
			dbReplaces[t.DB.ID] = dbReplace
		}

		if t.Info == nil {
			// If the db is empty, skip it.
			continue
		}
		newTableInfo, err := restore.GetTableSchema(rc.GetDomain(), dbName, t.Info.Name)
		if err != nil {
			log.Info("table not existed", zap.String("tablename", dbName.String()+"."+t.Info.Name.String()))
			continue
		}

		dbReplace.TableMap[t.Info.ID] = &stream.TableReplace{
			Name:         newTableInfo.Name.O,
			TableID:      newTableInfo.ID,
			PartitionMap: restoreutils.GetPartitionIDMap(newTableInfo, t.Info),
			IndexMap:     restoreutils.GetIndexIDMap(newTableInfo, t.Info),
		}
	}
	return dbReplaces, nil
}

// InitSchemasReplaceForDDL gets schemas information Mapping from old schemas to new schemas.
// It is used to rewrite meta kv-event.
func (rc *LogClient) InitSchemasReplaceForDDL(
	ctx context.Context,
	cfg *InitSchemaConfig,
	cipherInfo *backuppb.CipherInfo,
) (*stream.SchemasReplace, error) {
	var (
		err    error
		dbMaps []*backuppb.PitrDBMap
		// the id map doesn't need to construct only when it is not the first execution
		needConstructIdMap bool

		dbReplaces map[stream.UpstreamID]*stream.DBReplace
	)

	// not new task, load schemas map from external storage
	if !cfg.IsNewTask {
		log.Info("try to load pitr id maps")
		needConstructIdMap = false
		dbMaps, err = rc.initSchemasMap(ctx, rc.restoreTS)
		if err != nil {
			return nil, errors.Trace(err)
		}
	}

	// a new task, but without full snapshot restore, tries to load
	// schemas map whose `restore-ts`` is the task's `start-ts`.
	if len(dbMaps) <= 0 && cfg.FullBackupStorage == nil {
		log.Info("try to load pitr id maps of the previous task", zap.Uint64("start-ts", rc.startTS))
		needConstructIdMap = true
		dbMaps, err = rc.initSchemasMap(ctx, rc.startTS)
		if err != nil {
			return nil, errors.Trace(err)
		}
		existTiFlashTable := false
		rc.dom.InfoSchema().ListTablesWithSpecialAttribute(func(tableInfo *model.TableInfo) bool {
			if tableInfo.TiFlashReplica != nil && tableInfo.TiFlashReplica.Count > 0 {
				existTiFlashTable = true
			}
			return false
		})
		if existTiFlashTable {
			return nil, errors.Errorf("exist table(s) have tiflash replica, please remove it before restore")
		}
	}

	if len(dbMaps) <= 0 {
		log.Info("no id maps, build the table replaces from cluster and full backup schemas")
		needConstructIdMap = true
		dbReplaces, err = rc.generateDBReplacesFromFullBackupStorage(ctx, cfg, cipherInfo)
		if err != nil {
			return nil, errors.Trace(err)
		}
	} else {
		dbReplaces = stream.FromSchemaMaps(dbMaps)
	}

	for oldDBID, dbReplace := range dbReplaces {
		log.Info("replace info", func() []zapcore.Field {
			fields := make([]zapcore.Field, 0, (len(dbReplace.TableMap)+1)*3)
			fields = append(fields,
				zap.String("dbName", dbReplace.Name),
				zap.Int64("oldID", oldDBID),
				zap.Int64("newID", dbReplace.DbID))
			for oldTableID, tableReplace := range dbReplace.TableMap {
				fields = append(fields,
					zap.String("table", tableReplace.Name),
					zap.Int64("oldID", oldTableID),
					zap.Int64("newID", tableReplace.TableID))
			}
			return fields
		}()...)
	}

	rp := stream.NewSchemasReplace(
		dbReplaces, needConstructIdMap, cfg.TiFlashRecorder, rc.currentTS, cfg.TableFilter, rc.GenGlobalID, rc.GenGlobalIDs,
		rc.RecordDeleteRange)
	return rp, nil
}

func SortMetaKVFiles(files []*backuppb.DataFileInfo) []*backuppb.DataFileInfo {
	slices.SortFunc(files, func(i, j *backuppb.DataFileInfo) int {
		if c := cmp.Compare(i.GetMinTs(), j.GetMinTs()); c != 0 {
			return c
		}
		if c := cmp.Compare(i.GetMaxTs(), j.GetMaxTs()); c != 0 {
			return c
		}
		return cmp.Compare(i.GetResolvedTs(), j.GetResolvedTs())
	})
	return files
}

// RestoreMetaKVFiles tries to restore files about meta kv-event from stream-backup.
func (rc *LogClient) RestoreMetaKVFiles(
	ctx context.Context,
	files []*backuppb.DataFileInfo,
	schemasReplace *stream.SchemasReplace,
	updateStats func(kvCount uint64, size uint64),
	progressInc func(),
) error {
	filesInWriteCF := make([]*backuppb.DataFileInfo, 0, len(files))
	filesInDefaultCF := make([]*backuppb.DataFileInfo, 0, len(files))

	// The k-v events in default CF should be restored firstly. The reason is that:
	// The error of transactions of meta could happen if restore write CF events successfully,
	// but failed to restore default CF events.
	for _, f := range files {
		if f.Cf == stream.WriteCF {
			filesInWriteCF = append(filesInWriteCF, f)
			continue
		}
		if f.Type == backuppb.FileType_Delete {
			// this should happen abnormally.
			// only do some preventive checks here.
			log.Warn("detected delete file of meta key, skip it", zap.Any("file", f))
			continue
		}
		if f.Cf == stream.DefaultCF {
			filesInDefaultCF = append(filesInDefaultCF, f)
		}
	}
	filesInDefaultCF = SortMetaKVFiles(filesInDefaultCF)
	filesInWriteCF = SortMetaKVFiles(filesInWriteCF)

	failpoint.Inject("failed-before-id-maps-saved", func(_ failpoint.Value) {
		failpoint.Return(errors.New("failpoint: failed before id maps saved"))
	})

	log.Info("start to restore meta files",
		zap.Int("total files", len(files)),
		zap.Int("default files", len(filesInDefaultCF)),
		zap.Int("write files", len(filesInWriteCF)))

	if schemasReplace.NeedConstructIdMap() {
		// Preconstruct the map and save it into external storage.
		if err := rc.PreConstructAndSaveIDMap(
			ctx,
			filesInWriteCF,
			filesInDefaultCF,
			schemasReplace,
		); err != nil {
			return errors.Trace(err)
		}
	}
	failpoint.Inject("failed-after-id-maps-saved", func(_ failpoint.Value) {
		failpoint.Return(errors.New("failpoint: failed after id maps saved"))
	})

	// run the rewrite and restore meta-kv into TiKV cluster.
	if err := RestoreMetaKVFilesWithBatchMethod(
		ctx,
		filesInDefaultCF,
		filesInWriteCF,
		schemasReplace,
		updateStats,
		progressInc,
		rc.RestoreBatchMetaKVFiles,
	); err != nil {
		return errors.Trace(err)
	}

	// Update global schema version and report all of TiDBs.
	if err := rc.UpdateSchemaVersion(ctx); err != nil {
		return errors.Trace(err)
	}
	return nil
}

// PreConstructAndSaveIDMap constructs id mapping and save it.
func (rc *LogClient) PreConstructAndSaveIDMap(
	ctx context.Context,
	fsInWriteCF, fsInDefaultCF []*backuppb.DataFileInfo,
	sr *stream.SchemasReplace,
) error {
	sr.SetPreConstructMapStatus()

	if err := rc.constructIDMap(ctx, fsInWriteCF, sr); err != nil {
		return errors.Trace(err)
	}
	if err := rc.constructIDMap(ctx, fsInDefaultCF, sr); err != nil {
		return errors.Trace(err)
	}

	if err := rc.saveIDMap(ctx, sr); err != nil {
		return errors.Trace(err)
	}
	return nil
}

func (rc *LogClient) constructIDMap(
	ctx context.Context,
	fs []*backuppb.DataFileInfo,
	sr *stream.SchemasReplace,
) error {
	for _, f := range fs {
		entries, _, err := rc.ReadAllEntries(ctx, f, math.MaxUint64)
		if err != nil {
			return errors.Trace(err)
		}

		for _, entry := range entries {
			if _, err := sr.RewriteKvEntry(&entry.E, f.GetCf()); err != nil {
				return errors.Trace(err)
			}
		}
	}
	return nil
}

func RestoreMetaKVFilesWithBatchMethod(
	ctx context.Context,
	defaultFiles []*backuppb.DataFileInfo,
	writeFiles []*backuppb.DataFileInfo,
	schemasReplace *stream.SchemasReplace,
	updateStats func(kvCount uint64, size uint64),
	progressInc func(),
	restoreBatch func(
		ctx context.Context,
		files []*backuppb.DataFileInfo,
		schemasReplace *stream.SchemasReplace,
		kvEntries []*KvEntryWithTS,
		filterTS uint64,
		updateStats func(kvCount uint64, size uint64),
		progressInc func(),
		cf string,
	) ([]*KvEntryWithTS, error),
) error {
	// the average size of each KV is 2560 Bytes
	// kvEntries is kvs left by the previous batch
	const kvSize = 2560
	var (
		rangeMin uint64
		rangeMax uint64
		err      error

		batchSize  uint64 = 0
		defaultIdx int    = 0
		writeIdx   int    = 0

		defaultKvEntries = make([]*KvEntryWithTS, 0)
		writeKvEntries   = make([]*KvEntryWithTS, 0)
	)
	// Set restoreKV to SchemaReplace.
	schemasReplace.SetRestoreKVStatus()

	for i, f := range defaultFiles {
		if i == 0 {
			rangeMax = f.MaxTs
			rangeMin = f.MinTs
			batchSize = f.Length
		} else {
			if f.MinTs <= rangeMax && batchSize+f.Length <= MetaKVBatchSize {
				rangeMin = min(rangeMin, f.MinTs)
				rangeMax = max(rangeMax, f.MaxTs)
				batchSize += f.Length
			} else {
				// Either f.MinTS > rangeMax or f.MinTs is the filterTs we need.
				// So it is ok to pass f.MinTs as filterTs.
				defaultKvEntries, err = restoreBatch(ctx, defaultFiles[defaultIdx:i], schemasReplace, defaultKvEntries, f.MinTs, updateStats, progressInc, stream.DefaultCF)
				if err != nil {
					return errors.Trace(err)
				}
				defaultIdx = i
				rangeMin = f.MinTs
				rangeMax = f.MaxTs
				// the initial batch size is the size of left kvs and the current file length.
				batchSize = uint64(len(defaultKvEntries)*kvSize) + f.Length

				// restore writeCF kv to f.MinTs
				var toWriteIdx int
				for toWriteIdx = writeIdx; toWriteIdx < len(writeFiles); toWriteIdx++ {
					if writeFiles[toWriteIdx].MinTs >= f.MinTs {
						break
					}
				}
				writeKvEntries, err = restoreBatch(ctx, writeFiles[writeIdx:toWriteIdx], schemasReplace, writeKvEntries, f.MinTs, updateStats, progressInc, stream.WriteCF)
				if err != nil {
					return errors.Trace(err)
				}
				writeIdx = toWriteIdx
			}
		}
	}

	// restore the left meta kv files and entries
	// Notice: restoreBatch needs to realize the parameter `files` and `kvEntries` might be empty
	// Assert: defaultIdx <= len(defaultFiles) && writeIdx <= len(writeFiles)
	_, err = restoreBatch(ctx, defaultFiles[defaultIdx:], schemasReplace, defaultKvEntries, math.MaxUint64, updateStats, progressInc, stream.DefaultCF)
	if err != nil {
		return errors.Trace(err)
	}
	_, err = restoreBatch(ctx, writeFiles[writeIdx:], schemasReplace, writeKvEntries, math.MaxUint64, updateStats, progressInc, stream.WriteCF)
	if err != nil {
		return errors.Trace(err)
	}

	return nil
}

func (rc *LogClient) RestoreBatchMetaKVFiles(
	ctx context.Context,
	files []*backuppb.DataFileInfo,
	schemasReplace *stream.SchemasReplace,
	kvEntries []*KvEntryWithTS,
	filterTS uint64,
	updateStats func(kvCount uint64, size uint64),
	progressInc func(),
	cf string,
) ([]*KvEntryWithTS, error) {
	nextKvEntries := make([]*KvEntryWithTS, 0)
	curKvEntries := make([]*KvEntryWithTS, 0)
	if len(files) == 0 && len(kvEntries) == 0 {
		return nextKvEntries, nil
	}

	// filter the kv from kvEntries again.
	for _, kv := range kvEntries {
		if kv.Ts < filterTS {
			curKvEntries = append(curKvEntries, kv)
		} else {
			nextKvEntries = append(nextKvEntries, kv)
		}
	}

	// read all of entries from files.
	for _, f := range files {
		es, nextEs, err := rc.ReadAllEntries(ctx, f, filterTS)
		if err != nil {
			return nextKvEntries, errors.Trace(err)
		}

		curKvEntries = append(curKvEntries, es...)
		nextKvEntries = append(nextKvEntries, nextEs...)
	}

	// sort these entries.
	slices.SortFunc(curKvEntries, func(i, j *KvEntryWithTS) int {
		return cmp.Compare(i.Ts, j.Ts)
	})

	// restore these entries with rawPut() method.
	kvCount, size, err := rc.restoreMetaKvEntries(ctx, schemasReplace, curKvEntries, cf)
	if err != nil {
		return nextKvEntries, errors.Trace(err)
	}

	if schemasReplace.IsRestoreKVStatus() {
		updateStats(kvCount, size)
		for i := 0; i < len(files); i++ {
			progressInc()
		}
	}
	return nextKvEntries, nil
}

func (rc *LogClient) restoreMetaKvEntries(
	ctx context.Context,
	sr *stream.SchemasReplace,
	entries []*KvEntryWithTS,
	columnFamily string,
) (uint64, uint64, error) {
	var (
		kvCount uint64
		size    uint64
	)

	rc.rawKVClient.SetColumnFamily(columnFamily)

	for _, entry := range entries {
		log.Debug("before rewrte entry", zap.Uint64("key-ts", entry.Ts), zap.Int("key-len", len(entry.E.Key)),
			zap.Int("value-len", len(entry.E.Value)), zap.ByteString("key", entry.E.Key))

		newEntry, err := sr.RewriteKvEntry(&entry.E, columnFamily)
		if err != nil {
			log.Error("rewrite txn entry failed", zap.Int("klen", len(entry.E.Key)),
				logutil.Key("txn-key", entry.E.Key))
			return 0, 0, errors.Trace(err)
		} else if newEntry == nil {
			continue
		}
		log.Debug("after rewrite entry", zap.Int("new-key-len", len(newEntry.Key)),
			zap.Int("new-value-len", len(entry.E.Value)), zap.ByteString("new-key", newEntry.Key))

		failpoint.Inject("failed-to-restore-metakv", func(_ failpoint.Value) {
			failpoint.Return(0, 0, errors.Errorf("failpoint: failed to restore metakv"))
		})
		if err := rc.rawKVClient.Put(ctx, newEntry.Key, newEntry.Value, entry.Ts); err != nil {
			return 0, 0, errors.Trace(err)
		}
		// for failpoint, we need to flush the cache in rawKVClient every time
		failpoint.Inject("do-not-put-metakv-in-batch", func(_ failpoint.Value) {
			if err := rc.rawKVClient.PutRest(ctx); err != nil {
				failpoint.Return(0, 0, errors.Trace(err))
			}
		})
		kvCount++
		size += uint64(len(newEntry.Key) + len(newEntry.Value))
	}

	return kvCount, size, rc.rawKVClient.PutRest(ctx)
}

// GenGlobalID generates a global id by transaction way.
func (rc *LogClient) GenGlobalID(ctx context.Context) (int64, error) {
	var id int64
	storage := rc.GetDomain().Store()

	ctx = kv.WithInternalSourceType(ctx, kv.InternalTxnBR)
	err := kv.RunInNewTxn(
		ctx,
		storage,
		true,
		func(ctx context.Context, txn kv.Transaction) error {
			var e error
			t := meta.NewMutator(txn)
			id, e = t.GenGlobalID()
			return e
		})

	return id, err
}

// GenGlobalIDs generates several global ids by transaction way.
func (rc *LogClient) GenGlobalIDs(ctx context.Context, n int) ([]int64, error) {
	ids := make([]int64, 0)
	storage := rc.GetDomain().Store()

	ctx = kv.WithInternalSourceType(ctx, kv.InternalTxnBR)
	err := kv.RunInNewTxn(
		ctx,
		storage,
		true,
		func(ctx context.Context, txn kv.Transaction) error {
			var e error
			t := meta.NewMutator(txn)
			ids, e = t.GenGlobalIDs(n)
			return e
		})

	return ids, err
}

// UpdateSchemaVersion updates schema version by transaction way.
func (rc *LogClient) UpdateSchemaVersion(ctx context.Context) error {
	storage := rc.GetDomain().Store()
	var schemaVersion int64

	ctx = kv.WithInternalSourceType(ctx, kv.InternalTxnBR)
	if err := kv.RunInNewTxn(
		ctx,
		storage,
		true,
		func(ctx context.Context, txn kv.Transaction) error {
			t := meta.NewMutator(txn)
			var e error
			// To trigger full-reload instead of diff-reload, we need to increase the schema version
			// by at least `domain.LoadSchemaDiffVersionGapThreshold`.
			schemaVersion, e = t.GenSchemaVersions(64 + domain.LoadSchemaDiffVersionGapThreshold)
			if e != nil {
				return e
			}
			// add the diff key so that the domain won't retry to reload the schemas with `schemaVersion` frequently.
			return t.SetSchemaDiff(&model.SchemaDiff{
				Version:             schemaVersion,
				Type:                model.ActionNone,
				SchemaID:            -1,
				TableID:             -1,
				RegenerateSchemaMap: true,
			})
		},
	); err != nil {
		return errors.Trace(err)
	}

	log.Info("update global schema version", zap.Int64("global-schema-version", schemaVersion))

	ver := strconv.FormatInt(schemaVersion, 10)
	if err := ddlutil.PutKVToEtcd(
		ctx,
		rc.GetDomain().GetEtcdClient(),
		math.MaxInt,
		ddlutil.DDLGlobalSchemaVersion,
		ver,
	); err != nil {
		return errors.Annotatef(err, "failed to put global schema verson %v to etcd", ver)
	}

	return nil
}

// WrapCompactedFilesIteratorWithSplit applies a splitting strategy to the compacted files iterator.
// It uses a region splitter to handle the splitting logic based on the provided rules and checkpoint sets.
func (rc *LogClient) WrapCompactedFilesIterWithSplitHelper(
	ctx context.Context,
	compactedIter iter.TryNextor[*backuppb.LogFileSubcompaction],
	rules map[int64]*restoreutils.RewriteRules,
	checkpointSets map[string]struct{},
	updateStatsFn func(uint64, uint64),
	splitSize uint64,
	splitKeys int64,
) (iter.TryNextor[*backuppb.LogFileSubcompaction], error) {
	client := split.NewClient(rc.pdClient, rc.pdHTTPClient, rc.tlsConf, maxSplitKeysOnce, 3)
<<<<<<< HEAD
	wrapper := restore.PipelineFileRestorerWrapper[*backuppb.LogFileSubcompaction]{
		RegionsSplitter: split.NewRegionsSplitter(client, splitSize, splitKeys),
=======
	wrapper := restore.PipelineRestorerWrapper[*backuppb.LogFileSubcompaction]{
		PipelineRegionsSplitter: split.NewPipelineRegionsSplitter(client, splitSize, splitKeys),
>>>>>>> 53469325
	}
	strategy := NewCompactedFileSplitStrategy(rules, checkpointSets, updateStatsFn)
	return wrapper.WithSplit(ctx, compactedIter, strategy), nil
}

// WrapLogFilesIteratorWithSplit applies a splitting strategy to the log files iterator.
// It uses a region splitter to handle the splitting logic based on the provided rules.
func (rc *LogClient) WrapLogFilesIterWithSplitHelper(
	ctx context.Context,
	logIter LogIter,
	execCtx sqlexec.RestrictedSQLExecutor,
	rules map[int64]*restoreutils.RewriteRules,
	updateStatsFn func(uint64, uint64),
	splitSize uint64,
	splitKeys int64,
) (LogIter, error) {
	client := split.NewClient(rc.pdClient, rc.pdHTTPClient, rc.tlsConf, maxSplitKeysOnce, 3)
<<<<<<< HEAD
	wrapper := restore.PipelineFileRestorerWrapper[*LogDataFileInfo]{
		RegionsSplitter: split.NewRegionsSplitter(client, splitSize, splitKeys),
=======
	wrapper := restore.PipelineRestorerWrapper[*LogDataFileInfo]{
		PipelineRegionsSplitter: split.NewPipelineRegionsSplitter(client, splitSize, splitKeys),
>>>>>>> 53469325
	}
	strategy, err := NewLogSplitStrategy(ctx, rc.useCheckpoint, execCtx, rules, updateStatsFn)
	if err != nil {
		return nil, errors.Trace(err)
	}
	return wrapper.WithSplit(ctx, logIter, strategy), nil
}

func WrapLogFilesIterWithCheckpointFailpoint(
	v failpoint.Value,
	logIter LogIter,
	rules map[int64]*restoreutils.RewriteRules,
) (LogIter, error) {
	if cmd, ok := v.(string); ok {
		switch cmd {
		case "corrupt-last-table-files": // skip some files and eventually return an error to make the restore fail
			newLogIter := iter.FilterOut(logIter, func(d *LogDataFileInfo) bool {
				return d.OffsetInMergedGroup&1 > 0
			})
			return newLogIter, errors.Errorf("skip the last table files")
		case "only-last-table-files": // check whether all the files, except files skipped before, are skipped by checkpoint
			newLogIter := iter.FilterOut(logIter, func(d *LogDataFileInfo) bool {
				_, exists := rules[d.TableId]
				if d.OffsetInMergedGroup&1 == 0 && exists {
					log.Panic("has files but not the files skipped before")
				}
				return false
			})
			return newLogIter, nil
		}
	}
	return logIter, nil
}

const (
	alterTableDropIndexSQL         = "ALTER TABLE %n.%n DROP INDEX %n"
	alterTableAddIndexFormat       = "ALTER TABLE %%n.%%n ADD INDEX %%n(%s)"
	alterTableAddUniqueIndexFormat = "ALTER TABLE %%n.%%n ADD UNIQUE KEY %%n(%s)"
	alterTableAddPrimaryFormat     = "ALTER TABLE %%n.%%n ADD PRIMARY KEY (%s) NONCLUSTERED"
)

func (rc *LogClient) generateRepairIngestIndexSQLs(
	ctx context.Context,
	ingestRecorder *ingestrec.IngestRecorder,
) ([]checkpoint.CheckpointIngestIndexRepairSQL, bool, error) {
	var sqls []checkpoint.CheckpointIngestIndexRepairSQL
	if rc.useCheckpoint {
		if checkpoint.ExistsCheckpointIngestIndexRepairSQLs(ctx, rc.dom) {
			checkpointSQLs, err := checkpoint.LoadCheckpointIngestIndexRepairSQLs(ctx, rc.unsafeSession.GetSessionCtx().GetRestrictedSQLExecutor())
			if err != nil {
				return sqls, false, errors.Trace(err)
			}
			sqls = checkpointSQLs.SQLs
			log.Info("load ingest index repair sqls from checkpoint", zap.String("category", "ingest"), zap.Reflect("sqls", sqls))
			return sqls, true, nil
		}
	}

	if err := ingestRecorder.UpdateIndexInfo(rc.dom.InfoSchema()); err != nil {
		return sqls, false, errors.Trace(err)
	}
	if err := ingestRecorder.Iterate(func(_, indexID int64, info *ingestrec.IngestIndexInfo) error {
		var (
			addSQL  strings.Builder
			addArgs []any = make([]any, 0, 5+len(info.ColumnArgs))
		)
		if info.IsPrimary {
			addSQL.WriteString(fmt.Sprintf(alterTableAddPrimaryFormat, info.ColumnList))
			addArgs = append(addArgs, info.SchemaName.O, info.TableName.O)
			addArgs = append(addArgs, info.ColumnArgs...)
		} else if info.IndexInfo.Unique {
			addSQL.WriteString(fmt.Sprintf(alterTableAddUniqueIndexFormat, info.ColumnList))
			addArgs = append(addArgs, info.SchemaName.O, info.TableName.O, info.IndexInfo.Name.O)
			addArgs = append(addArgs, info.ColumnArgs...)
		} else {
			addSQL.WriteString(fmt.Sprintf(alterTableAddIndexFormat, info.ColumnList))
			addArgs = append(addArgs, info.SchemaName.O, info.TableName.O, info.IndexInfo.Name.O)
			addArgs = append(addArgs, info.ColumnArgs...)
		}
		// USING BTREE/HASH/RTREE
		indexTypeStr := info.IndexInfo.Tp.String()
		if len(indexTypeStr) > 0 {
			addSQL.WriteString(" USING ")
			addSQL.WriteString(indexTypeStr)
		}

		// COMMENT [...]
		if len(info.IndexInfo.Comment) > 0 {
			addSQL.WriteString(" COMMENT %?")
			addArgs = append(addArgs, info.IndexInfo.Comment)
		}

		if info.IndexInfo.Invisible {
			addSQL.WriteString(" INVISIBLE")
		} else {
			addSQL.WriteString(" VISIBLE")
		}

		sqls = append(sqls, checkpoint.CheckpointIngestIndexRepairSQL{
			IndexID:    indexID,
			SchemaName: info.SchemaName,
			TableName:  info.TableName,
			IndexName:  info.IndexInfo.Name.O,
			AddSQL:     addSQL.String(),
			AddArgs:    addArgs,
		})

		return nil
	}); err != nil {
		return sqls, false, errors.Trace(err)
	}

	if rc.useCheckpoint && len(sqls) > 0 {
		if err := checkpoint.SaveCheckpointIngestIndexRepairSQLs(ctx, rc.unsafeSession, &checkpoint.CheckpointIngestIndexRepairSQLs{
			SQLs: sqls,
		}); err != nil {
			return sqls, false, errors.Trace(err)
		}
	}
	return sqls, false, nil
}

// RepairIngestIndex drops the indexes from IngestRecorder and re-add them.
func (rc *LogClient) RepairIngestIndex(ctx context.Context, ingestRecorder *ingestrec.IngestRecorder, g glue.Glue) error {
	sqls, fromCheckpoint, err := rc.generateRepairIngestIndexSQLs(ctx, ingestRecorder)
	if err != nil {
		return errors.Trace(err)
	}

	info := rc.dom.InfoSchema()
	console := glue.GetConsole(g)
NEXTSQL:
	for _, sql := range sqls {
		progressTitle := fmt.Sprintf("repair ingest index %s for table %s.%s", sql.IndexName, sql.SchemaName, sql.TableName)

		tableInfo, err := info.TableByName(ctx, sql.SchemaName, sql.TableName)
		if err != nil {
			return errors.Trace(err)
		}
		oldIndexIDFound := false
		if fromCheckpoint {
			for _, idx := range tableInfo.Indices() {
				indexInfo := idx.Meta()
				if indexInfo.ID == sql.IndexID {
					// the original index id is not dropped
					oldIndexIDFound = true
					break
				}
				// what if index's state is not public?
				if indexInfo.Name.O == sql.IndexName {
					// find the same name index, but not the same index id,
					// which means the repaired index id is created
					if _, err := fmt.Fprintf(console.Out(), "%s ... %s\n", progressTitle, color.HiGreenString("SKIPPED DUE TO CHECKPOINT MODE")); err != nil {
						return errors.Trace(err)
					}
					continue NEXTSQL
				}
			}
		}

		if err := func(sql checkpoint.CheckpointIngestIndexRepairSQL) error {
			w := console.StartProgressBar(progressTitle, glue.OnlyOneTask)
			defer w.Close()

			// TODO: When the TiDB supports the DROP and CREATE the same name index in one SQL,
			//   the checkpoint for ingest recorder can be removed and directly use the SQL:
			//      ALTER TABLE db.tbl DROP INDEX `i_1`, ADD IDNEX `i_1` ...
			//
			// This SQL is compatible with checkpoint: If one ingest index has been recreated by
			// the SQL, the index's id would be another one. In the next retry execution, BR can
			// not find the ingest index's dropped id so that BR regards it as a dropped index by
			// restored metakv and then skips repairing it.

			// only when first execution or old index id is not dropped
			if !fromCheckpoint || oldIndexIDFound {
				if err := rc.unsafeSession.ExecuteInternal(ctx, alterTableDropIndexSQL, sql.SchemaName.O, sql.TableName.O, sql.IndexName); err != nil {
					return errors.Trace(err)
				}
			}
			failpoint.Inject("failed-before-create-ingest-index", func(v failpoint.Value) {
				if v != nil && v.(bool) {
					failpoint.Return(errors.New("failed before create ingest index"))
				}
			})
			// create the repaired index when first execution or not found it
			if err := rc.unsafeSession.ExecuteInternal(ctx, sql.AddSQL, sql.AddArgs...); err != nil {
				return errors.Trace(err)
			}
			w.Inc()
			if err := w.Wait(ctx); err != nil {
				return errors.Trace(err)
			}
			return nil
		}(sql); err != nil {
			return errors.Trace(err)
		}
	}

	return nil
}

func (rc *LogClient) RecordDeleteRange(sql *stream.PreDelRangeQuery) {
	rc.deleteRangeQueryCh <- sql
}

// use channel to save the delete-range query to make it thread-safety.
func (rc *LogClient) RunGCRowsLoader(ctx context.Context) {
	rc.deleteRangeQueryWaitGroup.Add(1)

	go func() {
		defer rc.deleteRangeQueryWaitGroup.Done()
		for {
			select {
			case <-ctx.Done():
				return
			case query, ok := <-rc.deleteRangeQueryCh:
				if !ok {
					return
				}
				rc.deleteRangeQuery = append(rc.deleteRangeQuery, query)
			}
		}
	}()
}

// InsertGCRows insert the querys into table `gc_delete_range`
func (rc *LogClient) InsertGCRows(ctx context.Context) error {
	close(rc.deleteRangeQueryCh)
	rc.deleteRangeQueryWaitGroup.Wait()
	ts, err := restore.GetTSWithRetry(ctx, rc.pdClient)
	if err != nil {
		return errors.Trace(err)
	}
	jobIDMap := make(map[int64]int64)
	for _, query := range rc.deleteRangeQuery {
		paramsList := make([]any, 0, len(query.ParamsList)*5)
		for _, params := range query.ParamsList {
			newJobID, exists := jobIDMap[params.JobID]
			if !exists {
				newJobID, err = rc.GenGlobalID(ctx)
				if err != nil {
					return errors.Trace(err)
				}
				jobIDMap[params.JobID] = newJobID
			}
			log.Info("insert into the delete range",
				zap.Int64("jobID", newJobID),
				zap.Int64("elemID", params.ElemID),
				zap.String("startKey", params.StartKey),
				zap.String("endKey", params.EndKey),
				zap.Uint64("ts", ts))
			// (job_id, elem_id, start_key, end_key, ts)
			paramsList = append(paramsList, newJobID, params.ElemID, params.StartKey, params.EndKey, ts)
		}
		if len(paramsList) > 0 {
			// trim the ',' behind the query.Sql if exists
			// that's when the rewrite rule of the last table id is not exist
			sql := strings.TrimSuffix(query.Sql, ",")
			if err := rc.unsafeSession.ExecuteInternal(ctx, sql, paramsList...); err != nil {
				return errors.Trace(err)
			}
		}
	}
	return nil
}

// only for unit test
func (rc *LogClient) GetGCRows() []*stream.PreDelRangeQuery {
	close(rc.deleteRangeQueryCh)
	rc.deleteRangeQueryWaitGroup.Wait()
	return rc.deleteRangeQuery
}

const PITRIdMapBlockSize int = 524288

// saveIDMap saves the id mapping information.
func (rc *LogClient) saveIDMap(
	ctx context.Context,
	sr *stream.SchemasReplace,
) error {
	backupmeta := &backuppb.BackupMeta{DbMaps: sr.TidySchemaMaps()}
	data, err := proto.Marshal(backupmeta)
	if err != nil {
		return errors.Trace(err)
	}
	// clean the dirty id map at first
	err = rc.unsafeSession.ExecuteInternal(ctx, "DELETE FROM mysql.tidb_pitr_id_map WHERE restored_ts = %? and upstream_cluster_id = %?;", rc.restoreTS, rc.upstreamClusterID)
	if err != nil {
		return errors.Trace(err)
	}
	replacePitrIDMapSQL := "REPLACE INTO mysql.tidb_pitr_id_map (restored_ts, upstream_cluster_id, segment_id, id_map) VALUES (%?, %?, %?, %?);"
	for startIdx, segmentId := 0, 0; startIdx < len(data); segmentId += 1 {
		endIdx := startIdx + PITRIdMapBlockSize
		if endIdx > len(data) {
			endIdx = len(data)
		}
		err := rc.unsafeSession.ExecuteInternal(ctx, replacePitrIDMapSQL, rc.restoreTS, rc.upstreamClusterID, segmentId, data[startIdx:endIdx])
		if err != nil {
			return errors.Trace(err)
		}
		startIdx = endIdx
	}

	if rc.useCheckpoint {
		log.Info("save checkpoint task info with InLogRestoreAndIdMapPersist status")
		if err := checkpoint.SaveCheckpointProgress(ctx, rc.unsafeSession, &checkpoint.CheckpointProgress{
			Progress: checkpoint.InLogRestoreAndIdMapPersist,
		}); err != nil {
			return errors.Trace(err)
		}
	}
	return nil
}

// called by failpoint, only used for test
// it would print the checksum result into the log, and
// the auto-test script records them to compare another
// cluster's checksum.
func (rc *LogClient) FailpointDoChecksumForLogRestore(
	ctx context.Context,
	kvClient kv.Client,
	pdClient pd.Client,
	rewriteRules map[int64]*restoreutils.RewriteRules,
) (finalErr error) {
	startTS, err := restore.GetTSWithRetry(ctx, rc.pdClient)
	if err != nil {
		return errors.Trace(err)
	}
	// set gc safepoint for checksum
	sp := utils.BRServiceSafePoint{
		BackupTS: startTS,
		TTL:      utils.DefaultBRGCSafePointTTL,
		ID:       utils.MakeSafePointID(),
	}
	cctx, gcSafePointKeeperCancel := context.WithCancel(ctx)
	defer func() {
		log.Info("start to remove gc-safepoint keeper")
		// close the gc safe point keeper at first
		gcSafePointKeeperCancel()
		// set the ttl to 0 to remove the gc-safe-point
		sp.TTL = 0
		if err := utils.UpdateServiceSafePoint(ctx, pdClient, sp); err != nil {
			log.Warn("failed to update service safe point, backup may fail if gc triggered",
				zap.Error(err),
			)
		}
		log.Info("finish removing gc-safepoint keeper")
	}()
	err = utils.StartServiceSafePointKeeper(cctx, pdClient, sp)
	if err != nil {
		return errors.Trace(err)
	}

	eg, ectx := errgroup.WithContext(ctx)
	pool := tidbutil.NewWorkerPool(4, "checksum for log restore")
	infoSchema := rc.GetDomain().InfoSchema()
	// downstream id -> upstream id
	reidRules := make(map[int64]int64)
	for upstreamID, r := range rewriteRules {
		reidRules[r.NewTableID] = upstreamID
	}
	for upstreamID, r := range rewriteRules {
		newTable, ok := infoSchema.TableByID(ctx, r.NewTableID)
		if !ok {
			// a dropped table
			continue
		}
		rewriteRule, ok := rewriteRules[upstreamID]
		if !ok {
			continue
		}
		newTableInfo := newTable.Meta()
		var definitions []model.PartitionDefinition
		if newTableInfo.Partition != nil {
			for _, def := range newTableInfo.Partition.Definitions {
				upid, ok := reidRules[def.ID]
				if !ok {
					log.Panic("no rewrite rule for parition table id", zap.Int64("id", def.ID))
				}
				definitions = append(definitions, model.PartitionDefinition{
					ID: upid,
				})
			}
		}
		oldPartition := &model.PartitionInfo{
			Definitions: definitions,
		}
		oldTable := &metautil.Table{
			Info: &model.TableInfo{
				ID:        upstreamID,
				Indices:   newTableInfo.Indices,
				Partition: oldPartition,
			},
		}
		pool.ApplyOnErrorGroup(eg, func() error {
			exe, err := checksum.NewExecutorBuilder(newTableInfo, startTS).
				SetOldTable(oldTable).
				SetConcurrency(4).
				SetOldKeyspace(rewriteRule.OldKeyspace).
				SetNewKeyspace(rewriteRule.NewKeyspace).
				SetExplicitRequestSourceType(kvutil.ExplicitTypeBR).
				Build()
			if err != nil {
				return errors.Trace(err)
			}
			checksumResp, err := exe.Execute(ectx, kvClient, func() {})
			if err != nil {
				return errors.Trace(err)
			}
			// print to log so that the test script can get final checksum
			log.Info("failpoint checksum completed",
				zap.String("table-name", newTableInfo.Name.O),
				zap.Int64("upstream-id", oldTable.Info.ID),
				zap.Uint64("checksum", checksumResp.Checksum),
				zap.Uint64("total-kvs", checksumResp.TotalKvs),
				zap.Uint64("total-bytes", checksumResp.TotalBytes),
			)
			return nil
		})
	}

	return eg.Wait()
}<|MERGE_RESOLUTION|>--- conflicted
+++ resolved
@@ -178,14 +178,10 @@
 }
 
 type LogClient struct {
-<<<<<<< HEAD
-	restorer            restore.FileRestorer
-=======
 	*LogFileManager
 	logRestoreManager *LogRestoreManager
 	sstRestoreManager *SstRestoreManager
 
->>>>>>> 53469325
 	cipher              *backuppb.CipherInfo
 	pdClient            pd.Client
 	pdHTTPClient        pdhttp.Client
@@ -194,14 +190,6 @@
 	tlsConf             *tls.Config
 	keepaliveConf       keepalive.ClientParameters
 	concurrencyPerStore uint
-<<<<<<< HEAD
-
-	// checkpointRunner is used for log files backup
-	checkpointRunner *checkpoint.CheckpointRunner[checkpoint.LogRestoreKeyType, checkpoint.LogRestoreValueType]
-	// SstCheckpointRunner is used for compacted sst files backup
-	sstCheckpointRunner *checkpoint.CheckpointRunner[checkpoint.RestoreKeyType, checkpoint.RestoreValueType]
-=======
->>>>>>> 53469325
 
 	rawKVClient *rawkv.RawKVBatchClient
 	storage     storage.ExternalStorage
@@ -216,15 +204,6 @@
 
 	upstreamClusterID uint64
 
-<<<<<<< HEAD
-	*LogFileManager
-
-	workerPool    *tidbutil.WorkerPool
-	sstWorkerPool *tidbutil.WorkerPool
-	fileImporter  *LogFileImporter
-
-=======
->>>>>>> 53469325
 	// the query to insert rows into table `gc_delete_range`, lack of ts.
 	deleteRangeQuery          []*stream.PreDelRangeQuery
 	deleteRangeQueryCh        chan *stream.PreDelRangeQuery
@@ -254,20 +233,11 @@
 // Close a client.
 func (rc *LogClient) Close(ctx context.Context) {
 	defer func() {
-<<<<<<< HEAD
-		log.Info("wait for flush checkpoint...")
-		if rc.checkpointRunner != nil {
-			rc.checkpointRunner.WaitForFinish(ctx, true)
-		}
-		if rc.sstCheckpointRunner != nil {
-			rc.sstCheckpointRunner.WaitForFinish(ctx, true)
-=======
 		if rc.logRestoreManager != nil {
 			rc.logRestoreManager.Close(ctx)
 		}
 		if rc.sstRestoreManager != nil {
 			rc.sstRestoreManager.Close(ctx)
->>>>>>> 53469325
 		}
 	}()
 
@@ -322,13 +292,6 @@
 		}
 	}()
 
-<<<<<<< HEAD
-	if err := rc.restorer.Close(); err != nil {
-		log.Warn("failed to close file improter")
-	}
-
-	log.Info("Restore client closed")
-=======
 	// To optimize performance and minimize cross-region downloads,
 	// we are currently opting for a single restore approach instead of batch restoration.
 	// This decision is similar to the handling of raw and txn restores,
@@ -342,62 +305,6 @@
 		}
 	}
 	return rc.sstRestoreManager.restorer.WaitUntilFinish()
->>>>>>> 53469325
-}
-
-func (rc *LogClient) RestoreCompactedSstFiles(
-	ctx context.Context,
-	compactionsIter iter.TryNextor[*backuppb.LogFileSubcompaction],
-	rules map[int64]*restoreutils.RewriteRules,
-	importModeSwitcher *restore.ImportModeSwitcher,
-	onProgress func(int64),
-) error {
-	restoreFilesInfos := make([]restore.RestoreFilesInfo, 0, 8)
-	// Collect all items from the iterator in advance to avoid blocking during restoration.
-	// This approach ensures that we have all necessary data ready for processing,
-	// preventing any potential delays caused by waiting for the iterator to yield more items.
-	for r := compactionsIter.TryNext(ctx); !r.Finished; r = compactionsIter.TryNext(ctx) {
-		if r.Err != nil {
-			return r.Err
-		}
-		i := r.Item
-		rewriteRules, ok := rules[i.Meta.TableId]
-		if !ok {
-			log.Warn("[Compacted SST Restore] Skipping excluded table during restore.", zap.Int64("table_id", i.Meta.TableId))
-			continue
-		}
-		info := restore.RestoreFilesInfo{
-			TableID:      i.Meta.TableId,
-			SSTFiles:     i.SstOutputs,
-			RewriteRules: rewriteRules,
-		}
-		restoreFilesInfos = append(restoreFilesInfos, info)
-	}
-	if len(restoreFilesInfos) == 0 {
-		log.Info("[Compacted SST Restore] No SST files found for restoration.")
-		return nil
-	}
-	importModeSwitcher.SwitchToImportMode(ctx)
-	defer func() {
-		switchErr := importModeSwitcher.SwitchToNormalMode(ctx)
-		if switchErr != nil {
-			log.Warn("[Compacted SST Restore] Failed to switch back to normal mode after restoration.", zap.Error(switchErr))
-		}
-	}()
-
-	// To optimize performance and minimize cross-region downloads,
-	// we are currently opting for a single restore approach instead of batch restoration.
-	// This decision is similar to the handling of raw and txn restores,
-	// where batch processing may lead to increased complexity and potential inefficiencies.
-	// TODO: Future enhancements may explore the feasibility of reintroducing batch restoration
-	// while maintaining optimal performance and resource utilization.
-	for _, i := range restoreFilesInfos {
-		err := rc.restorer.Restore(onProgress, []restore.RestoreFilesInfo{i})
-		if err != nil {
-			return errors.Trace(err)
-		}
-	}
-	return rc.restorer.WaitUnitilFinish()
 }
 
 func (rc *LogClient) SetRawKVBatchClient(
@@ -418,22 +325,6 @@
 	rc.cipher = crypter
 }
 
-<<<<<<< HEAD
-func (rc *LogClient) SetConcurrency(c uint) {
-	log.Info("download worker pool", zap.Uint("size", c))
-	rc.workerPool = tidbutil.NewWorkerPool(c, "file")
-}
-
-func (rc *LogClient) SetConcurrencyPerStore(c uint) {
-	if c == 0 {
-		c = 128
-	}
-	log.Info("download worker pool per store", zap.Uint("size", c))
-	rc.concurrencyPerStore = c
-}
-
-=======
->>>>>>> 53469325
 func (rc *LogClient) SetUpstreamClusterID(upstreamClusterID uint64) {
 	log.Info("upstream cluster id", zap.Uint64("cluster id", upstreamClusterID))
 	rc.upstreamClusterID = upstreamClusterID
@@ -473,19 +364,11 @@
 ) error {
 	// Current we only have v1 prefix.
 	// In the future, we can add more operation for this interface.
-<<<<<<< HEAD
-	return rc.fileImporter.ClearFiles(ctx, rc.pdClient, "v1")
-}
-
-// Init create db connection and domain for storage.
-func (rc *LogClient) Init(ctx context.Context, g glue.Glue, store kv.Storage, useCheckpoint bool) error {
-=======
 	return rc.logRestoreManager.fileImporter.ClearFiles(ctx, rc.pdClient, "v1")
 }
 
 // Init create db connection and domain for storage.
 func (rc *LogClient) Init(ctx context.Context, g glue.Glue, store kv.Storage) error {
->>>>>>> 53469325
 	var err error
 	rc.unsafeSession, err = g.CreateSession(store)
 	if err != nil {
@@ -493,11 +376,7 @@
 	}
 
 	// Set SQL mode to None for avoiding SQL compatibility problem
-<<<<<<< HEAD
-	err = rc.se.Execute(ctx, "set @@sql_mode=''")
-=======
 	err = rc.unsafeSession.Execute(ctx, "set @@sql_mode=''")
->>>>>>> 53469325
 	if err != nil {
 		return errors.Trace(err)
 	}
@@ -507,42 +386,9 @@
 		return errors.Trace(err)
 	}
 
-	if useCheckpoint {
-		// session is not thread safe. so we need use different session here.
-		se, err := g.CreateSession(store)
-		if err != nil {
-			return errors.Trace(err)
-		}
-		rc.checkpointRunner, err = checkpoint.StartCheckpointRunnerForLogRestore(ctx, se)
-		if err != nil {
-			return errors.Trace(err)
-		}
-		sstSe, err := g.CreateSession(store)
-		if err != nil {
-			return errors.Trace(err)
-		}
-		rc.sstCheckpointRunner, err = checkpoint.StartCheckpointRunnerForRestore(ctx, sstSe, checkpoint.CompactedRestoreCheckpointDatabaseName)
-		if err != nil {
-			return errors.Trace(err)
-		}
-	}
-
 	return nil
 }
 
-<<<<<<< HEAD
-func (rc *LogClient) initSstWorkerPool() {
-	// we believe 32 is large enough for download worker pool.
-	// it won't reach the limit if sst files distribute evenly.
-	// when restore memory usage is still too high, we should reduce concurrencyPerStore
-	// to sarifice some speed to reduce memory usage.
-	count := rc.concurrencyPerStore * 32 * 6
-	log.Info("log file download coarse sst worker pool", zap.Uint("size", count))
-	rc.sstWorkerPool = tidbutil.NewWorkerPool(count, "sst file")
-}
-
-func (rc *LogClient) InitClients(ctx context.Context, backend *backuppb.StorageBackend) {
-=======
 func (rc *LogClient) InitClients(
 	ctx context.Context,
 	backend *backuppb.StorageBackend,
@@ -550,7 +396,6 @@
 	concurrency uint,
 	concurrencyPerStore uint,
 ) error {
->>>>>>> 53469325
 	stores, err := conn.GetAllTiKVStoresWithRetry(ctx, rc.pdClient, util.SkipTiFlash)
 	if err != nil {
 		log.Fatal("failed to get stores", zap.Error(err))
@@ -558,10 +403,6 @@
 
 	metaClient := split.NewClient(rc.pdClient, rc.pdHTTPClient, rc.tlsConf, maxSplitKeysOnce, len(stores)+1)
 	importCli := importclient.NewImportClient(metaClient, rc.tlsConf, rc.keepaliveConf)
-<<<<<<< HEAD
-	rc.fileImporter = NewLogFileImporter(metaClient, importCli, backend)
-
-=======
 
 	rc.logRestoreManager, err = NewLogRestoreManager(
 		ctx,
@@ -572,23 +413,11 @@
 	if err != nil {
 		return errors.Trace(err)
 	}
->>>>>>> 53469325
 	var createCallBacks []func(*snapclient.SnapFileImporter) error
 	var closeCallBacks []func(*snapclient.SnapFileImporter) error
 	createCallBacks = append(createCallBacks, func(importer *snapclient.SnapFileImporter) error {
 		return importer.CheckMultiIngestSupport(ctx, stores)
 	})
-<<<<<<< HEAD
-	log.Info("Initializing client.", zap.Stringer("api", rc.dom.Store().GetCodec().GetAPIVersion()))
-	snapFileImporter, err := snapclient.NewSnapFileImporter(
-		ctx, rc.cipher, rc.dom.Store().GetCodec().GetAPIVersion(), metaClient,
-		importCli, backend, snapclient.TiDBCompcated, stores, snapclient.RewriteModeKeyspace, rc.concurrencyPerStore, createCallBacks, closeCallBacks)
-	if err != nil {
-		log.Fatal("failed to init snap file importer", zap.Error(err))
-	}
-	rc.initSstWorkerPool()
-	rc.restorer = restore.NewSimpleFileRestorer(ctx, snapFileImporter, rc.sstWorkerPool, rc.sstCheckpointRunner)
-=======
 
 	opt := snapclient.NewSnapFileImporterOptions(
 		rc.cipher, metaClient, importCli, backend,
@@ -607,7 +436,6 @@
 		createSessionFn,
 	)
 	return errors.Trace(err)
->>>>>>> 53469325
 }
 
 func (rc *LogClient) InitCheckpointMetadataForCompactedSstRestore(
@@ -615,25 +443,7 @@
 ) (map[string]struct{}, error) {
 	// get sst checkpoint to skip repeated files
 	sstCheckpointSets := make(map[string]struct{})
-<<<<<<< HEAD
-	existsCompactedCheckpoint := checkpoint.ExistsSstRestoreCheckpoint(ctx, rc.dom, checkpoint.CompactedRestoreCheckpointDatabaseName)
-	if existsCompactedCheckpoint {
-		execCtx := rc.se.GetSessionCtx().GetRestrictedSQLExecutor()
-		t, err := checkpoint.LoadCheckpointDataForSstRestore(ctx, execCtx, checkpoint.CompactedRestoreCheckpointDatabaseName, func(tableID int64, v checkpoint.RestoreValueType) {
-			sstCheckpointSets[v.Name] = struct{}{}
-		})
-		if err != nil {
-			return nil, errors.Trace(err)
-		}
-		summary.AdjustStartTimeToEarlierTime(t)
-	} else {
-		if err := checkpoint.SaveCheckpointMetadataForSstRestore(ctx, rc.se, checkpoint.CompactedRestoreCheckpointDatabaseName, nil); err != nil {
-			return nil, errors.Trace(err)
-		}
-	}
-=======
 	// TODO initial checkpoint
->>>>>>> 53469325
 	return sstCheckpointSets, nil
 }
 
@@ -921,11 +731,7 @@
 			skipFile += len(files)
 		} else {
 			applyWg.Add(1)
-<<<<<<< HEAD
-			rc.workerPool.ApplyOnErrorGroup(eg, func() (err error) {
-=======
 			rc.logRestoreManager.workerPool.ApplyOnErrorGroup(eg, func() (err error) {
->>>>>>> 53469325
 				fileStart := time.Now()
 				defer applyWg.Done()
 				defer func() {
@@ -937,13 +743,8 @@
 						filenames := make([]string, 0, len(files))
 						for _, f := range files {
 							filenames = append(filenames, f.Path+", ")
-<<<<<<< HEAD
-							if rc.checkpointRunner != nil {
-								if e := checkpoint.AppendRangeForLogRestore(ectx, rc.checkpointRunner, f.MetaDataGroupName, rule.NewTableID, f.OffsetInMetaGroup, f.OffsetInMergedGroup); e != nil {
-=======
 							if rc.logRestoreManager.checkpointRunner != nil {
 								if e := checkpoint.AppendRangeForLogRestore(ectx, rc.logRestoreManager.checkpointRunner, f.MetaDataGroupName, rule.NewTableID, f.OffsetInMetaGroup, f.OffsetInMergedGroup); e != nil {
->>>>>>> 53469325
 									err = errors.Annotate(e, "failed to append checkpoint data")
 									break
 								}
@@ -1655,13 +1456,8 @@
 	splitKeys int64,
 ) (iter.TryNextor[*backuppb.LogFileSubcompaction], error) {
 	client := split.NewClient(rc.pdClient, rc.pdHTTPClient, rc.tlsConf, maxSplitKeysOnce, 3)
-<<<<<<< HEAD
-	wrapper := restore.PipelineFileRestorerWrapper[*backuppb.LogFileSubcompaction]{
-		RegionsSplitter: split.NewRegionsSplitter(client, splitSize, splitKeys),
-=======
 	wrapper := restore.PipelineRestorerWrapper[*backuppb.LogFileSubcompaction]{
 		PipelineRegionsSplitter: split.NewPipelineRegionsSplitter(client, splitSize, splitKeys),
->>>>>>> 53469325
 	}
 	strategy := NewCompactedFileSplitStrategy(rules, checkpointSets, updateStatsFn)
 	return wrapper.WithSplit(ctx, compactedIter, strategy), nil
@@ -1679,13 +1475,8 @@
 	splitKeys int64,
 ) (LogIter, error) {
 	client := split.NewClient(rc.pdClient, rc.pdHTTPClient, rc.tlsConf, maxSplitKeysOnce, 3)
-<<<<<<< HEAD
-	wrapper := restore.PipelineFileRestorerWrapper[*LogDataFileInfo]{
-		RegionsSplitter: split.NewRegionsSplitter(client, splitSize, splitKeys),
-=======
 	wrapper := restore.PipelineRestorerWrapper[*LogDataFileInfo]{
 		PipelineRegionsSplitter: split.NewPipelineRegionsSplitter(client, splitSize, splitKeys),
->>>>>>> 53469325
 	}
 	strategy, err := NewLogSplitStrategy(ctx, rc.useCheckpoint, execCtx, rules, updateStatsFn)
 	if err != nil {

--- conflicted
+++ resolved
@@ -5,6 +5,7 @@
 	"bytes"
 	"context"
 	goerrors "errors"
+	"fmt"
 	"slices"
 	"sort"
 	"testing"
@@ -16,7 +17,6 @@
 	"github.com/pingcap/kvproto/pkg/kvrpcpb"
 	"github.com/pingcap/kvproto/pkg/metapb"
 	"github.com/pingcap/kvproto/pkg/pdpb"
-	"github.com/pingcap/tidb/bazel-tidb/br/pkg/restore/split"
 	berrors "github.com/pingcap/tidb/br/pkg/errors"
 	restoreutils "github.com/pingcap/tidb/br/pkg/restore/utils"
 	"github.com/pingcap/tidb/br/pkg/rtree"
@@ -763,26 +763,26 @@
 }
 
 func TestScanEmptyRegion(t *testing.T) {
-	mockPDCli := split.NewMockPDClientForSplit()
+	mockPDCli := NewMockPDClientForSplit()
 	mockPDCli.SetRegions([][]byte{{}, {12}, {34}, {}})
-	client := split.NewClient(mockPDCli, nil, nil, 100, 4)
+	client := NewClient(mockPDCli, nil, nil, 100, 4)
 	keys := initKeys()
 	// make keys has only one
 	keys = keys[0:1]
 	regionSplitter := NewRegionSplitter(client)
 
 	ctx := context.Background()
-	err := regionSplitter.ExecuteSplit(ctx, keys)
+	err := regionSplitter.ExecuteSortedKeys(ctx, keys)
 	// should not return error with only one range entry
 	require.NoError(t, err)
 }
 
 func TestSplitEmptyRegion(t *testing.T) {
-	mockPDCli := split.NewMockPDClientForSplit()
+	mockPDCli := NewMockPDClientForSplit()
 	mockPDCli.SetRegions([][]byte{{}, {12}, {34}, {}})
-	client := split.NewClient(mockPDCli, nil, nil, 100, 4)
+	client := NewClient(mockPDCli, nil, nil, 100, 4)
 	regionSplitter := NewRegionSplitter(client)
-	err := regionSplitter.ExecuteSplit(context.Background(), nil)
+	err := regionSplitter.ExecuteSortedKeys(context.Background(), nil)
 	require.NoError(t, err)
 }
 
@@ -796,9 +796,9 @@
 func TestSplitAndScatter(t *testing.T) {
 	rangeBoundaries := [][]byte{[]byte(""), []byte("aay"), []byte("bba"), []byte("bbh"), []byte("cca"), []byte("")}
 	encodeBytes(rangeBoundaries)
-	mockPDCli := split.NewMockPDClientForSplit()
+	mockPDCli := NewMockPDClientForSplit()
 	mockPDCli.SetRegions(rangeBoundaries)
-	client := split.NewClient(mockPDCli, nil, nil, 100, 4)
+	client := NewClient(mockPDCli, nil, nil, 100, 4)
 	regionSplitter := NewRegionSplitter(client)
 	ctx := context.Background()
 
@@ -813,7 +813,7 @@
 	sort.Slice(splitKeys, func(i, j int) bool {
 		return bytes.Compare(splitKeys[i], splitKeys[j]) < 0
 	})
-	err := regionSplitter.ExecuteSplit(ctx, splitKeys)
+	err := regionSplitter.ExecuteSortedKeys(ctx, splitKeys)
 	require.NoError(t, err)
 	regions := mockPDCli.Regions.ScanRange(nil, nil, 100)
 	expected := [][]byte{[]byte(""), []byte("aay"), []byte("bba"), []byte("bbf"), []byte("bbh"), []byte("bbj"), []byte("cca"), []byte("xxe"), []byte("xxz"), []byte("")}
@@ -839,12 +839,12 @@
 	splitKeys := [][]byte{{}}
 	ctx := context.Background()
 	rangeBoundaries := [][]byte{[]byte(""), []byte("aay"), []byte("bba"), []byte("bbh"), []byte("cca"), []byte("")}
-	mockPDCli := split.NewMockPDClientForSplit()
+	mockPDCli := NewMockPDClientForSplit()
 	mockPDCli.SetRegions(rangeBoundaries)
-	client := split.NewClient(mockPDCli, nil, nil, 100, 4, split.WithRawKV())
+	client := NewClient(mockPDCli, nil, nil, 100, 4, WithRawKV())
 
 	regionSplitter := NewRegionSplitter(client)
-	err := regionSplitter.ExecuteSplit(ctx, splitKeys)
+	err := regionSplitter.ExecuteSortedKeys(ctx, splitKeys)
 	require.NoError(t, err)
 
 	regions := mockPDCli.Regions.ScanRange(nil, nil, 100)
@@ -900,8 +900,6 @@
 	return &restoreutils.RewriteRules{
 		Data: rules[:],
 	}
-<<<<<<< HEAD
-=======
 }
 
 func keyWithTablePrefix(tableID int64, key string) []byte {
@@ -1027,5 +1025,4 @@
 		return nil
 	})
 	require.NoError(t, err)
->>>>>>> 53469325
 }
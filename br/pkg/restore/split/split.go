--- conflicted
+++ resolved
@@ -49,17 +49,12 @@
 	}
 }
 
-<<<<<<< HEAD
-// SplitWaitAndScatter expose the function `SplitWaitAndScatter` of split client.
-func (rs *RegionSplitter) ExecuteOneRegion(ctx context.Context, region *RegionInfo, keys [][]byte) ([]*RegionInfo, error) {
-=======
 // ExecuteSortedKeysOnRegion expose the function `SplitWaitAndScatter` of split client.
 func (rs *RegionSplitter) ExecuteSortedKeysOnRegion(ctx context.Context, region *RegionInfo, keys [][]byte) ([]*RegionInfo, error) {
->>>>>>> 53469325
 	return rs.client.SplitWaitAndScatter(ctx, region, keys)
 }
 
-// ExecuteSplit executes regions split and make sure new splitted regions are balance.
+// ExecuteSortedKeys executes regions split and make sure new splitted regions are balance.
 // It will split regions by the rewrite rules,
 // then it will split regions by the end key of each range.
 // tableRules includes the prefix of a table, since some ranges may have

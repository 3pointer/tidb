// Copyright 2024 PingCAP, Inc.
//
// Licensed under the Apache License, Version 2.0 (the "License");
// you may not use this file except in compliance with the License.
// You may obtain a copy of the License at
//
//     http://www.apache.org/licenses/LICENSE-2.0
//
// Unless required by applicable law or agreed to in writing, software
// distributed under the License is distributed on an "AS IS" BASIS,
// WITHOUT WARRANTIES OR CONDITIONS OF ANY KIND, either express or implied.
// See the License for the specific language governing permissions and
// limitations under the License.

package snapclient

import (
	"context"
	"fmt"
	"sort"
	"strings"
	"time"

	"github.com/pingcap/errors"
	"github.com/pingcap/failpoint"
	backuppb "github.com/pingcap/kvproto/pkg/brpb"
	"github.com/pingcap/log"
	"github.com/pingcap/tidb/br/pkg/logutil"
	"github.com/pingcap/tidb/br/pkg/restore"
	"github.com/pingcap/tidb/br/pkg/restore/split"
	restoreutils "github.com/pingcap/tidb/br/pkg/restore/utils"
	"github.com/pingcap/tidb/br/pkg/summary"
	"github.com/pingcap/tidb/pkg/tablecodec"
	"go.uber.org/zap"
)

func getSortedPhysicalTables(createdTables []*CreatedTable) []*PhysicalTable {
	physicalTables := make([]*PhysicalTable, 0, len(createdTables))
	for _, createdTable := range createdTables {
		physicalTables = append(physicalTables, &PhysicalTable{
			NewPhysicalID: createdTable.Table.ID,
			OldPhysicalID: createdTable.OldTable.Info.ID,
			RewriteRules:  createdTable.RewriteRule,
		})

		partitionIDMap := restoreutils.GetPartitionIDMap(createdTable.Table, createdTable.OldTable.Info)
		for oldID, newID := range partitionIDMap {
			physicalTables = append(physicalTables, &PhysicalTable{
				NewPhysicalID: newID,
				OldPhysicalID: oldID,
				RewriteRules:  createdTable.RewriteRule,
			})
		}
	}
	// sort the physical table by downstream stream physical id
	sort.Slice(physicalTables, func(a, b int) bool {
		return physicalTables[a].NewPhysicalID < physicalTables[b].NewPhysicalID
	})
	return physicalTables
}

// mapTableToFiles makes a map that mapping table ID to its backup files.
// aware that one file can and only can hold one table.
func mapTableToFiles(files []*backuppb.File) (map[int64][]*backuppb.File, int) {
	result := map[int64][]*backuppb.File{}
	// count the write cf file that hint for split key slice size
	maxSplitKeyCount := 0
	for _, file := range files {
		tableID := tablecodec.DecodeTableID(file.GetStartKey())
		tableEndID := tablecodec.DecodeTableID(file.GetEndKey())
		if tableID != tableEndID {
			log.Panic("key range spread between many files.",
				zap.String("file name", file.Name),
				logutil.Key("startKey", file.StartKey),
				logutil.Key("endKey", file.EndKey))
		}
		if tableID == 0 {
			log.Panic("invalid table key of file",
				zap.String("file name", file.Name),
				logutil.Key("startKey", file.StartKey),
				logutil.Key("endKey", file.EndKey))
		}
		result[tableID] = append(result[tableID], file)
		if file.Cf == restoreutils.WriteCFName {
			maxSplitKeyCount += 1
		}
	}
	return result, maxSplitKeyCount
}

// filterOutFiles filters out files that exist in the checkpoint set.
func filterOutFiles(checkpointSet map[string]struct{}, files []*backuppb.File, onProgress func(int64)) []*backuppb.File {
	progress := int(0)
	totalKVs := uint64(0)
	totalBytes := uint64(0)
	newFiles := make([]*backuppb.File, 0, len(files))
	for _, file := range files {
		rangeKey := getFileRangeKey(file.Name)
		if _, exists := checkpointSet[rangeKey]; exists {
			// the range has been import done, so skip it and
			// update the summary information
			progress += 1
			totalKVs += file.TotalKvs
			totalBytes += file.TotalBytes
		} else {
			newFiles = append(newFiles, file)
		}
	}
	if progress > 0 {
		// (split/scatter + download/ingest) / (default cf + write cf)
		onProgress(int64(progress) * 2 / 2)
		summary.CollectSuccessUnit(summary.TotalKV, progress, totalKVs)
		summary.CollectSuccessUnit(summary.SkippedKVCountByCheckpoint, progress, totalKVs)
		summary.CollectSuccessUnit(summary.TotalBytes, progress, totalBytes)
		summary.CollectSuccessUnit(summary.SkippedBytesByCheckpoint, progress, totalBytes)
	}
	return newFiles
}

// If there are many tables with only a few rows, the number of merged SSTs will be too large.
// So set a threshold to avoid it.
const MergedRangeCountThreshold = 1536

// SortAndValidateFileRanges sort, merge and validate files by tables and yields tables with range.
func SortAndValidateFileRanges(
	createdTables []*CreatedTable,
	allFiles []*backuppb.File,
	checkpointSetWithTableID map[int64]map[string]struct{},
	splitSizeBytes, splitKeyCount uint64,
	splitOnTable bool,
	onProgress func(int64),
<<<<<<< HEAD
) ([][]byte, []restore.BatchRestoreFilesInfo, error) {
=======
) ([][]byte, []restore.BatchBackupFileSet, error) {
>>>>>>> 53469325
	sortedPhysicalTables := getSortedPhysicalTables(createdTables)
	// mapping table ID to its backup files
	fileOfTable, hintSplitKeyCount := mapTableToFiles(allFiles)
	// sort, merge, and validate files in each tables, and generate split keys by the way
	var (
		// to generate region split keys, merge the small ranges over the adjacent tables
		sortedSplitKeys        = make([][]byte, 0, hintSplitKeyCount)
		groupSize              = uint64(0)
		groupCount             = uint64(0)
		lastKey         []byte = nil

		// group the files by the generated split keys
<<<<<<< HEAD
		tableIDWithFilesGroup                               = make([]restore.BatchRestoreFilesInfo, 0, hintSplitKeyCount)
		lastFilesGroup        restore.BatchRestoreFilesInfo = nil
=======
		tableIDWithFilesGroup                            = make([]restore.BatchBackupFileSet, 0, hintSplitKeyCount)
		lastFilesGroup        restore.BatchBackupFileSet = nil
>>>>>>> 53469325

		// statistic
		mergedRangeCount = 0
	)

	log.Info("start to merge ranges", zap.Uint64("kv size threshold", splitSizeBytes), zap.Uint64("kv count threshold", splitKeyCount))
	for _, table := range sortedPhysicalTables {
		files := fileOfTable[table.OldPhysicalID]
		for _, file := range files {
			if err := restoreutils.ValidateFileRewriteRule(file, table.RewriteRules); err != nil {
				return nil, nil, errors.Trace(err)
			}
		}
		// Merge small ranges to reduce split and scatter regions.
		// Notice that the files having the same start key and end key are in the same range.
		sortedRanges, stat, err := restoreutils.MergeAndRewriteFileRanges(
			files, table.RewriteRules, splitSizeBytes, splitKeyCount)
		if err != nil {
			return nil, nil, errors.Trace(err)
		}
		log.Info("merge and validate file",
			zap.Int64("new physical ID", table.NewPhysicalID),
			zap.Int64("old physical ID", table.OldPhysicalID),
			zap.Int("Files(total)", stat.TotalFiles),
			zap.Int("File(write)", stat.TotalWriteCFFile),
			zap.Int("File(default)", stat.TotalDefaultCFFile),
			zap.Int("Region(total)", stat.TotalRegions),
			zap.Int("Regoin(keys avg)", stat.RegionKeysAvg),
			zap.Int("Region(bytes avg)", stat.RegionBytesAvg),
			zap.Int("Merged(regions)", stat.MergedRegions),
			zap.Int("Merged(keys avg)", stat.MergedRegionKeysAvg),
			zap.Int("Merged(bytes avg)", stat.MergedRegionBytesAvg))

		// skip some ranges if recorded by checkpoint
		// Notice that skip ranges after select split keys in order to make the split keys
		// always the same.
		checkpointSet := checkpointSetWithTableID[table.NewPhysicalID]

		// Generate the split keys, and notice that the way to generate split keys must be deterministic
		// and regardless of the current cluster region distribution. Therefore, when restore fails, the
		// generated split keys keep the same as before the next time we retry to restore.
		//
		// Here suppose that all the ranges is in the one region at beginning.
		// In general, the ids of tables, which are created in the previous stage, are continuously because:
		//
		// 1. Before create tables, the cluster global id is allocated to ${GLOBAL_ID};
		// 2. Suppose the ids of tables to be created are {t_i}, which t_i < t_j if i < j.
		// 3. BR preallocate the global id from ${GLOBAL_ID} to t_max, so the table ids, which are larger
		//  than ${GLOBAL_ID}, has the same downstream ids.
		// 4. Then BR creates tables, and the table ids, which are less than or equal to ${GLOBAL_ID}, are
		//  allocated to [t_max + 1, ...) in the downstream cluster.
		// 5. Therefore, the BR-created tables are usually continuously.
		//
		// Besides, the prefix of the existing region's start key and end key should not be `t{restored_table_id}`.
		for _, rg := range sortedRanges {
			// split key generation
			afterMergedGroupSize := groupSize + rg.Size
			afterMergedGroupCount := groupCount + rg.Count
			if afterMergedGroupSize > splitSizeBytes || afterMergedGroupCount > splitKeyCount || mergedRangeCount > MergedRangeCountThreshold {
				log.Info("merge ranges across tables due to kv size/count or merged count threshold exceeded",
					zap.Uint64("merged kv size", groupSize),
					zap.Uint64("merged kv count", groupCount),
					zap.Int("merged range count", mergedRangeCount))
				groupSize, groupCount = rg.Size, rg.Count
				mergedRangeCount = 0
				// can not merge files anymore, so generate a new split key
				if lastKey != nil {
					sortedSplitKeys = append(sortedSplitKeys, lastKey)
				}
				// then generate a new files group
				if lastFilesGroup != nil {
					tableIDWithFilesGroup = append(tableIDWithFilesGroup, lastFilesGroup)
					// reset the lastFiltesGroup immediately because it is not always updated in each loop cycle.
					lastFilesGroup = nil
				}
			} else {
				groupSize, groupCount = afterMergedGroupSize, afterMergedGroupCount
			}
			// override the previous key, which may not become a split key.
			lastKey = rg.EndKey
			// mergedRangeCount increment by the number of files before filtered by checkpoint in order to make split keys
			// always the same as that from before execution.
			mergedRangeCount += len(rg.Files)
			// checkpoint filter out the import done files in the previous restore executions.
			// Notice that skip ranges after select split keys in order to make the split keys
			// always the same.
			newFiles := filterOutFiles(checkpointSet, rg.Files, onProgress)
			// append the new files into the group
			if len(newFiles) > 0 {
				if len(lastFilesGroup) == 0 || lastFilesGroup[len(lastFilesGroup)-1].TableID != table.NewPhysicalID {
<<<<<<< HEAD
					lastFilesGroup = append(lastFilesGroup, restore.RestoreFilesInfo{
=======
					lastFilesGroup = append(lastFilesGroup, restore.BackupFileSet{
>>>>>>> 53469325
						TableID:      table.NewPhysicalID,
						SSTFiles:     nil,
						RewriteRules: table.RewriteRules,
					})
				}
				lastFilesGroup[len(lastFilesGroup)-1].SSTFiles = append(lastFilesGroup[len(lastFilesGroup)-1].SSTFiles, newFiles...)
			}
		}

		// If the config split-table/split-region-on-table is on, it skip merging ranges over tables.
		if splitOnTable {
			log.Info("merge ranges across tables due to split on table",
				zap.Uint64("merged kv size", groupSize),
				zap.Uint64("merged kv count", groupCount),
				zap.Int("merged range count", mergedRangeCount))
			groupSize, groupCount = 0, 0
			mergedRangeCount = 0
			// Besides, ignore the table's last key that might be chosen as a split key, because there
			// is already a table split key.
			lastKey = nil
			if lastFilesGroup != nil {
				tableIDWithFilesGroup = append(tableIDWithFilesGroup, lastFilesGroup)
				lastFilesGroup = nil
			}
		}
	}
	// append the key of the last range anyway
	if lastKey != nil {
		sortedSplitKeys = append(sortedSplitKeys, lastKey)
	}
	// append the last files group anyway
	if lastFilesGroup != nil {
		log.Info("merge ranges across tables due to the last group",
			zap.Uint64("merged kv size", groupSize),
			zap.Uint64("merged kv count", groupCount),
			zap.Int("merged range count", mergedRangeCount))
		tableIDWithFilesGroup = append(tableIDWithFilesGroup, lastFilesGroup)
	}
	return sortedSplitKeys, tableIDWithFilesGroup, nil
}

func (rc *SnapClient) RestoreTables(
	ctx context.Context,
	placementRuleManager PlacementRuleManager,
	createdTables []*CreatedTable,
	allFiles []*backuppb.File,
	checkpointSetWithTableID map[int64]map[string]struct{},
	splitSizeBytes, splitKeyCount uint64,
	splitOnTable bool,
	onProgress func(int64),
) error {
	if err := placementRuleManager.SetPlacementRule(ctx, createdTables); err != nil {
		return errors.Trace(err)
	}
	defer func() {
		err := placementRuleManager.ResetPlacementRules(ctx)
		if err != nil {
			log.Warn("failed to reset placement rules", zap.Error(err))
		}
	}()

	start := time.Now()
	sortedSplitKeys, tableIDWithFilesGroup, err := SortAndValidateFileRanges(createdTables, allFiles, checkpointSetWithTableID, splitSizeBytes, splitKeyCount, splitOnTable, onProgress)
	if err != nil {
		return errors.Trace(err)
	}
	log.Info("Restore Stage Duration", zap.String("stage", "merge ranges"), zap.Duration("take", time.Since(start)))

	newProgress := func(i int64) { onProgress(i) }
	start = time.Now()
	if err = rc.SplitPoints(ctx, sortedSplitKeys, newProgress, false); err != nil {
		return errors.Trace(err)
	}
	log.Info("Restore Stage Duration", zap.String("stage", "split regions"), zap.Duration("take", time.Since(start)))

	start = time.Now()
	if err = rc.RestoreSSTFiles(ctx, tableIDWithFilesGroup, newProgress); err != nil {
		return errors.Trace(err)
	}
	elapsed := time.Since(start)
	log.Info("Restore Stage Duration", zap.String("stage", "restore files"), zap.Duration("take", elapsed))

	summary.CollectSuccessUnit("files", len(allFiles), elapsed)
	return nil
}

// SplitRanges implements TiKVRestorer. It splits region by
// data range after rewrite.
func (rc *SnapClient) SplitPoints(
	ctx context.Context,
	sortedSplitKeys [][]byte,
	onProgress func(int64),
	isRawKv bool,
) error {
	splitClientOpts := make([]split.ClientOptionalParameter, 0, 2)
	splitClientOpts = append(splitClientOpts, split.WithOnSplit(func(keys [][]byte) {
		onProgress(int64(len(keys)))
	}))
	// TODO seems duplicate with metaClient.
	if isRawKv {
		splitClientOpts = append(splitClientOpts, split.WithRawKV())
	}

	splitter := split.NewRegionSplitter(split.NewClient(
		rc.pdClient,
		rc.pdHTTPClient,
		rc.tlsConf,
		maxSplitKeysOnce,
		rc.storeCount+1,
		splitClientOpts...,
	))

	return splitter.ExecuteSortedKeys(ctx, sortedSplitKeys)
}

func getFileRangeKey(f string) string {
	// the backup date file pattern is `{store_id}_{region_id}_{epoch_version}_{key}_{ts}_{cf}.sst`
	// so we need to compare with out the `_{cf}.sst` suffix
	idx := strings.LastIndex(f, "_")
	if idx < 0 {
		panic(fmt.Sprintf("invalid backup data file name: '%s'", f))
	}

	return f[:idx]
}

// RestoreSSTFiles tries to do something prepare work, such as set speed limit, and restore the files.
func (rc *SnapClient) RestoreSSTFiles(
	ctx context.Context,
<<<<<<< HEAD
	tableIDWithFilesGroup []restore.BatchRestoreFilesInfo,
=======
	tableIDWithFilesGroup []restore.BatchBackupFileSet,
>>>>>>> 53469325
	onProgress func(int64),
) (retErr error) {
	failpoint.Inject("corrupt-files", func(v failpoint.Value) {
		if cmd, ok := v.(string); ok {
			switch cmd {
			case "corrupt-last-table-files": // skip some files and eventually return an error to make the restore fail
				tableIDWithFilesGroup = tableIDWithFilesGroup[:len(tableIDWithFilesGroup)-1]
				defer func() { retErr = errors.Errorf("skip the last table files") }()
			case "only-last-table-files": // check whether all the files, except last table files, are skipped by checkpoint
				for _, tableIDWithFiless := range tableIDWithFilesGroup[:len(tableIDWithFilesGroup)-1] {
					for _, tableIDWithFiles := range tableIDWithFiless {
						if len(tableIDWithFiles.SSTFiles) > 0 {
							log.Panic("has files but not the last table files")
						}
					}
				}
			}
		}
	})

<<<<<<< HEAD
	retErr = rc.restorer.Restore(onProgress, tableIDWithFilesGroup...)
	if retErr != nil {
		return retErr
	}
	return rc.restorer.WaitUnitilFinish()
=======
	retErr = rc.restorer.GoRestore(onProgress, tableIDWithFilesGroup...)
	if retErr != nil {
		return retErr
	}
	return rc.restorer.WaitUntilFinish()
>>>>>>> 53469325
}<|MERGE_RESOLUTION|>--- conflicted
+++ resolved
@@ -129,11 +129,7 @@
 	splitSizeBytes, splitKeyCount uint64,
 	splitOnTable bool,
 	onProgress func(int64),
-<<<<<<< HEAD
-) ([][]byte, []restore.BatchRestoreFilesInfo, error) {
-=======
 ) ([][]byte, []restore.BatchBackupFileSet, error) {
->>>>>>> 53469325
 	sortedPhysicalTables := getSortedPhysicalTables(createdTables)
 	// mapping table ID to its backup files
 	fileOfTable, hintSplitKeyCount := mapTableToFiles(allFiles)
@@ -146,13 +142,8 @@
 		lastKey         []byte = nil
 
 		// group the files by the generated split keys
-<<<<<<< HEAD
-		tableIDWithFilesGroup                               = make([]restore.BatchRestoreFilesInfo, 0, hintSplitKeyCount)
-		lastFilesGroup        restore.BatchRestoreFilesInfo = nil
-=======
 		tableIDWithFilesGroup                            = make([]restore.BatchBackupFileSet, 0, hintSplitKeyCount)
 		lastFilesGroup        restore.BatchBackupFileSet = nil
->>>>>>> 53469325
 
 		// statistic
 		mergedRangeCount = 0
@@ -243,11 +234,7 @@
 			// append the new files into the group
 			if len(newFiles) > 0 {
 				if len(lastFilesGroup) == 0 || lastFilesGroup[len(lastFilesGroup)-1].TableID != table.NewPhysicalID {
-<<<<<<< HEAD
-					lastFilesGroup = append(lastFilesGroup, restore.RestoreFilesInfo{
-=======
 					lastFilesGroup = append(lastFilesGroup, restore.BackupFileSet{
->>>>>>> 53469325
 						TableID:      table.NewPhysicalID,
 						SSTFiles:     nil,
 						RewriteRules: table.RewriteRules,
@@ -377,11 +364,7 @@
 // RestoreSSTFiles tries to do something prepare work, such as set speed limit, and restore the files.
 func (rc *SnapClient) RestoreSSTFiles(
 	ctx context.Context,
-<<<<<<< HEAD
-	tableIDWithFilesGroup []restore.BatchRestoreFilesInfo,
-=======
 	tableIDWithFilesGroup []restore.BatchBackupFileSet,
->>>>>>> 53469325
 	onProgress func(int64),
 ) (retErr error) {
 	failpoint.Inject("corrupt-files", func(v failpoint.Value) {
@@ -402,17 +385,9 @@
 		}
 	})
 
-<<<<<<< HEAD
-	retErr = rc.restorer.Restore(onProgress, tableIDWithFilesGroup...)
-	if retErr != nil {
-		return retErr
-	}
-	return rc.restorer.WaitUnitilFinish()
-=======
 	retErr = rc.restorer.GoRestore(onProgress, tableIDWithFilesGroup...)
 	if retErr != nil {
 		return retErr
 	}
 	return rc.restorer.WaitUntilFinish()
->>>>>>> 53469325
 }
--- conflicted
+++ resolved
@@ -154,17 +154,6 @@
 	cond     *sync.Cond
 }
 
-<<<<<<< HEAD
-func NewSnapFileImporter(
-	ctx context.Context,
-	cipher *backuppb.CipherInfo,
-	apiVersion kvrpcpb.APIVersion,
-	metaClient split.SplitClient,
-	importClient importclient.ImporterClient,
-	backend *backuppb.StorageBackend,
-	kvMode KvMode,
-	tikvStores []*metapb.Store,
-=======
 type SnapFileImporterOptions struct {
 	cipher       *backuppb.CipherInfo
 	metaClient   split.SplitClient
@@ -183,24 +172,14 @@
 	metaClient split.SplitClient,
 	importClient importclient.ImporterClient,
 	backend *backuppb.StorageBackend,
->>>>>>> 53469325
 	rewriteMode RewriteMode,
 	tikvStores []*metapb.Store,
 	concurrencyPerStore uint,
-<<<<<<< HEAD
-	createCallBacks []func(*SnapFileImporter) error,
-	closeCallbacks []func(*SnapFileImporter) error,
-) (*SnapFileImporter, error) {
-	fileImporter := &SnapFileImporter{
-		cipher:              cipher,
-		apiVersion:          apiVersion,
-=======
 	createCallbacks []func(*SnapFileImporter) error,
 	closeCallbacks []func(*SnapFileImporter) error,
 ) *SnapFileImporterOptions {
 	return &SnapFileImporterOptions{
 		cipher:              cipher,
->>>>>>> 53469325
 		metaClient:          metaClient,
 		importClient:        importClient,
 		backend:             backend,
@@ -248,17 +227,10 @@
 		cacheKey:            fmt.Sprintf("BR-%s-%d", time.Now().Format("20060102150405"), rand.Int63()),
 		concurrencyPerStore: options.concurrencyPerStore,
 		cond:                sync.NewCond(new(sync.Mutex)),
-<<<<<<< HEAD
-		closeCallbacks:      closeCallbacks,
-	}
-
-	for _, f := range createCallBacks {
-=======
 		closeCallbacks:      options.closeCallbacks,
 	}
 
 	for _, f := range options.createCallBacks {
->>>>>>> 53469325
 		err := f(fileImporter)
 		if err != nil {
 			return nil, errors.Trace(err)
@@ -364,11 +336,7 @@
 
 // getKeyRangeForFiles gets the maximum range on files.
 func (importer *SnapFileImporter) getKeyRangeForFiles(
-<<<<<<< HEAD
-	filesGroup []restore.RestoreFilesInfo,
-=======
 	filesGroup []restore.BackupFileSet,
->>>>>>> 53469325
 ) ([]byte, []byte, error) {
 	var (
 		startKey, endKey []byte
@@ -399,21 +367,12 @@
 // Assert 2: len(filesGroup[any].Files) > 0.
 func (importer *SnapFileImporter) Import(
 	ctx context.Context,
-<<<<<<< HEAD
-	filesGroup ...restore.RestoreFilesInfo,
-=======
 	backupFileSets ...restore.BackupFileSet,
->>>>>>> 53469325
 ) error {
 	// Rewrite the start key and end key of file to scan regions
 	startKey, endKey, err := importer.getKeyRangeForFiles(backupFileSets)
 	if err != nil {
 		return errors.Trace(err)
-	}
-	for _, f := range filesGroup {
-		for _, s := range f.SSTFiles {
-			log.Debug("file in one import", logutil.File(s), logutil.Key("start key", startKey), logutil.Key("end key", endKey))
-		}
 	}
 
 	err = utils.WithRetry(ctx, func() error {
@@ -430,11 +389,7 @@
 		for _, regionInfo := range regionInfos {
 			info := regionInfo
 			// Try to download file.
-<<<<<<< HEAD
-			downloadMetas, errDownload := importer.download(ctx, info, filesGroup, importer.cipher, importer.apiVersion)
-=======
 			downloadMetas, errDownload := importer.download(ctx, info, backupFileSets, importer.cipher, importer.apiVersion)
->>>>>>> 53469325
 			if errDownload != nil {
 				log.Warn("download file failed, retry later",
 					logutil.Region(info.Region),
@@ -460,17 +415,10 @@
 		return nil
 	}, utils.NewImportSSTBackoffer())
 	if err != nil {
-<<<<<<< HEAD
-		log.Error("import sst file failed after retry, stop the whole progress", zap.Error(err))
-		return errors.Trace(err)
-	}
-	for _, files := range filesGroup {
-=======
 		log.Error("import sst file failed after retry, stop the whole progress", restore.ZapBatchBackupFileSet(backupFileSets), zap.Error(err))
 		return errors.Trace(err)
 	}
 	for _, files := range backupFileSets {
->>>>>>> 53469325
 		for _, f := range files.SSTFiles {
 			summary.CollectSuccessUnit(summary.TotalKV, 1, f.TotalKvs)
 			summary.CollectSuccessUnit(summary.TotalBytes, 1, f.TotalBytes)
@@ -564,11 +512,7 @@
 func (importer *SnapFileImporter) download(
 	ctx context.Context,
 	regionInfo *split.RegionInfo,
-<<<<<<< HEAD
-	filesGroup []restore.RestoreFilesInfo,
-=======
 	filesGroup []restore.BackupFileSet,
->>>>>>> 53469325
 	cipher *backuppb.CipherInfo,
 	apiVersion kvrpcpb.APIVersion,
 ) ([]*import_sstpb.SSTMeta, error) {
@@ -674,11 +618,7 @@
 func (importer *SnapFileImporter) downloadSST(
 	ctx context.Context,
 	regionInfo *split.RegionInfo,
-<<<<<<< HEAD
-	filesGroup []restore.RestoreFilesInfo,
-=======
 	filesGroup []restore.BackupFileSet,
->>>>>>> 53469325
 	cipher *backuppb.CipherInfo,
 	apiVersion kvrpcpb.APIVersion,
 ) ([]*import_sstpb.SSTMeta, error) {
@@ -770,11 +710,7 @@
 func (importer *SnapFileImporter) downloadRawKVSST(
 	ctx context.Context,
 	regionInfo *split.RegionInfo,
-<<<<<<< HEAD
-	filesGroup []restore.RestoreFilesInfo,
-=======
 	filesGroup []restore.BackupFileSet,
->>>>>>> 53469325
 	cipher *backuppb.CipherInfo,
 	apiVersion kvrpcpb.APIVersion,
 ) ([]*import_sstpb.SSTMeta, error) {

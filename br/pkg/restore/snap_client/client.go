--- conflicted
+++ resolved
@@ -43,10 +43,7 @@
 	importclient "github.com/pingcap/tidb/br/pkg/restore/internal/import_client"
 	tidallocdb "github.com/pingcap/tidb/br/pkg/restore/internal/prealloc_db"
 	tidalloc "github.com/pingcap/tidb/br/pkg/restore/internal/prealloc_table_id"
-<<<<<<< HEAD
 	"github.com/pingcap/tidb/br/pkg/restore/snap_client/sstfiles"
-=======
->>>>>>> 7daf0265
 	"github.com/pingcap/tidb/br/pkg/restore/split"
 	restoreutils "github.com/pingcap/tidb/br/pkg/restore/utils"
 	"github.com/pingcap/tidb/br/pkg/storage"
@@ -1029,8 +1026,6 @@
 	return nil
 }
 
-<<<<<<< HEAD
-=======
 func (rc *SnapClient) ResetSpeedLimit(ctx context.Context) error {
 	rc.hasSpeedLimited = false
 	err := rc.setSpeedLimit(ctx, 0)
@@ -1072,7 +1067,6 @@
 	return nil
 }
 
->>>>>>> 7daf0265
 func (rc *SnapClient) execChecksum(
 	ctx context.Context,
 	tbl *CreatedTable,
@@ -1148,8 +1142,6 @@
 	return nil
 }
 
-<<<<<<< HEAD
-=======
 func (rc *SnapClient) WaitForFilesRestored(ctx context.Context, files []*backuppb.File, updateCh glue.Progress) error {
 	errCh := make(chan error, len(files))
 	eg, ectx := errgroup.WithContext(ctx)
@@ -1172,7 +1164,6 @@
 	return nil
 }
 
->>>>>>> 7daf0265
 // RestoreRaw tries to restore raw keys in the specified range.
 func (rc *SnapClient) RestoreRaw(
 	ctx context.Context, startKey, endKey []byte, onProgress func(), files []sstfiles.SstFilesInfo,

// Copyright 2024 PingCAP, Inc.
//
// Licensed under the Apache License, Version 2.0 (the "License");
// you may not use this file except in compliance with the License.
// You may obtain a copy of the License at
//
//     http://www.apache.org/licenses/LICENSE-2.0
//
// Unless required by applicable law or agreed to in writing, software
// distributed under the License is distributed on an "AS IS" BASIS,
// WITHOUT WARRANTIES OR CONDITIONS OF ANY KIND, either express or implied.
// See the License for the specific language governing permissions and
// limitations under the License.

package snapclient

import (
	"bytes"
	"cmp"
	"context"
	"crypto/tls"
	"encoding/json"
	"slices"
	"strings"
	"sync"
	"time"

	"github.com/opentracing/opentracing-go"
	"github.com/pingcap/errors"
	"github.com/pingcap/failpoint"
	backuppb "github.com/pingcap/kvproto/pkg/brpb"
	"github.com/pingcap/kvproto/pkg/metapb"
	"github.com/pingcap/log"
	"github.com/pingcap/tidb/br/pkg/checkpoint"
	"github.com/pingcap/tidb/br/pkg/checksum"
	"github.com/pingcap/tidb/br/pkg/conn"
	"github.com/pingcap/tidb/br/pkg/conn/util"
	berrors "github.com/pingcap/tidb/br/pkg/errors"
	"github.com/pingcap/tidb/br/pkg/glue"
	"github.com/pingcap/tidb/br/pkg/logutil"
	"github.com/pingcap/tidb/br/pkg/metautil"
	"github.com/pingcap/tidb/br/pkg/pdutil"
	"github.com/pingcap/tidb/br/pkg/restore"
	importclient "github.com/pingcap/tidb/br/pkg/restore/internal/import_client"
	tidallocdb "github.com/pingcap/tidb/br/pkg/restore/internal/prealloc_db"
	tidalloc "github.com/pingcap/tidb/br/pkg/restore/internal/prealloc_table_id"
	"github.com/pingcap/tidb/br/pkg/restore/split"
	restoreutils "github.com/pingcap/tidb/br/pkg/restore/utils"
	"github.com/pingcap/tidb/br/pkg/summary"
	"github.com/pingcap/tidb/br/pkg/utils"
	"github.com/pingcap/tidb/br/pkg/version"
	"github.com/pingcap/tidb/pkg/domain"
	"github.com/pingcap/tidb/pkg/kv"
	"github.com/pingcap/tidb/pkg/meta"
	"github.com/pingcap/tidb/pkg/meta/model"
	tidbutil "github.com/pingcap/tidb/pkg/util"
	"github.com/pingcap/tidb/pkg/util/redact"
	kvutil "github.com/tikv/client-go/v2/util"
	pd "github.com/tikv/pd/client"
	pdhttp "github.com/tikv/pd/client/http"
	"go.uber.org/zap"
	"golang.org/x/sync/errgroup"
	"google.golang.org/grpc/keepalive"
)

const (
	strictPlacementPolicyMode = "STRICT"
	ignorePlacementPolicyMode = "IGNORE"

	resetSpeedLimitRetryTimes = 3
	defaultDDLConcurrency     = 100
	maxSplitKeysOnce          = 10240
)

const minBatchDdlSize = 1

type SnapClient struct {
	restorer restore.SstRestorer
	// Tool clients used by SnapClient
	pdClient     pd.Client
	pdHTTPClient pdhttp.Client

	// User configurable parameters
	cipher              *backuppb.CipherInfo
	concurrencyPerStore uint
	keepaliveConf       keepalive.ClientParameters
	rateLimit           uint64
	tlsConf             *tls.Config

	switchCh chan struct{}

	storeCount    int
	supportPolicy bool
	workerPool    *tidbutil.WorkerPool

	noSchema bool

	databases map[string]*metautil.Database
	ddlJobs   []*model.Job

	// store tables need to rebase info like auto id and random id and so on after create table
	rebasedTablesMap map[restore.UniqueTableName]bool

	backupMeta *backuppb.BackupMeta

	// TODO Remove this field or replace it with a []*DB,
	// since https://github.com/pingcap/br/pull/377 needs more DBs to speed up DDL execution.
	// And for now, we must inject a pool of DBs to `Client.GoCreateTables`, otherwise there would be a race condition.
	// This is dirty: why we need DBs from different sources?
	// By replace it with a []*DB, we can remove the dirty parameter of `Client.GoCreateTable`,
	// along with them in some private functions.
	// Before you do it, you can firstly read discussions at
	// https://github.com/pingcap/br/pull/377#discussion_r446594501,
	// this probably isn't as easy as it seems like (however, not hard, too :D)
	db *tidallocdb.DB

	// use db pool to speed up restoration in BR binary mode.
	dbPool []*tidallocdb.DB

	dom *domain.Domain

	// correspond to --tidb-placement-mode config.
	// STRICT(default) means policy related SQL can be executed in tidb.
	// IGNORE means policy related SQL will be ignored.
	policyMode string

	// policy name -> policy info
	policyMap *sync.Map

	batchDdlSize uint

	// if fullClusterRestore = true:
	// - if there's system tables in the backup(backup data since br 5.1.0), the cluster should be a fresh cluster
	//	without user database or table. and system tables about privileges is restored together with user data.
	// - if there no system tables in the backup(backup data from br < 5.1.0), restore all user data just like
	//	previous version did.
	// if fullClusterRestore = false, restore all user data just like previous version did.
	// fullClusterRestore = true when there is no explicit filter setting, and it's full restore or point command
	// 	with a full backup data.
	// todo: maybe change to an enum
	// this feature is controlled by flag with-sys-table
	fullClusterRestore bool

	// see RestoreCommonConfig.WithSysTable
	withSysTable bool

	// the rewrite mode of the downloaded SST files in TiKV.
	rewriteMode RewriteMode

	// checkpoint information for snapshot restore
	checkpointRunner   *checkpoint.CheckpointRunner[checkpoint.RestoreKeyType, checkpoint.RestoreValueType]
	checkpointChecksum map[int64]*checkpoint.ChecksumItem
}

// NewRestoreClient returns a new RestoreClient.
func NewRestoreClient(
	pdClient pd.Client,
	pdHTTPCli pdhttp.Client,
	tlsConf *tls.Config,
	keepaliveConf keepalive.ClientParameters,
) *SnapClient {
	return &SnapClient{
		pdClient:      pdClient,
		pdHTTPClient:  pdHTTPCli,
		tlsConf:       tlsConf,
		keepaliveConf: keepaliveConf,
		switchCh:      make(chan struct{}),
	}
}

func (rc *SnapClient) GetRestorer() restore.SstRestorer {
	return rc.restorer
}

func (rc *SnapClient) closeConn() {
	// rc.db can be nil in raw kv mode.
	if rc.db != nil {
		rc.db.Close()
	}
	for _, db := range rc.dbPool {
		db.Close()
	}
}

// Close a client.
func (rc *SnapClient) Close() {
	// close the connection, and it must be succeed when in SQL mode.
	rc.closeConn()

	if rc.restorer != nil {
		if err := rc.restorer.Close(); err != nil {
			log.Warn("failed to close file restorer")
		}
	}

	log.Info("Restore client closed")
}

func (rc *SnapClient) SetRateLimit(rateLimit uint64) {
	rc.rateLimit = rateLimit
}

func (rc *SnapClient) SetCrypter(crypter *backuppb.CipherInfo) {
	rc.cipher = crypter
}

// GetClusterID gets the cluster id from down-stream cluster.
func (rc *SnapClient) GetClusterID(ctx context.Context) uint64 {
	return rc.pdClient.GetClusterID(ctx)
}

func (rc *SnapClient) GetDomain() *domain.Domain {
	return rc.dom
}

// GetTLSConfig returns the tls config.
func (rc *SnapClient) GetTLSConfig() *tls.Config {
	return rc.tlsConf
}

// GetSupportPolicy tells whether target tidb support placement policy.
func (rc *SnapClient) GetSupportPolicy() bool {
	return rc.supportPolicy
}

func (rc *SnapClient) updateConcurrency() {
	// we believe 32 is large enough for download worker pool.
	// it won't reach the limit if sst files distribute evenly.
	// when restore memory usage is still too high, we should reduce concurrencyPerStore
	// to sarifice some speed to reduce memory usage.
	count := uint(rc.storeCount) * rc.concurrencyPerStore * 32
	log.Info("download coarse worker pool", zap.Uint("size", count))
	rc.workerPool = tidbutil.NewWorkerPool(count, "file")
}

// SetConcurrencyPerStore sets the concurrency of download files for each store.
func (rc *SnapClient) SetConcurrencyPerStore(c uint) {
	log.Info("per-store download worker pool", zap.Uint("size", c))
	rc.concurrencyPerStore = c
}

func (rc *SnapClient) SetBatchDdlSize(batchDdlsize uint) {
	rc.batchDdlSize = batchDdlsize
}

func (rc *SnapClient) GetBatchDdlSize() uint {
	return rc.batchDdlSize
}

func (rc *SnapClient) SetWithSysTable(withSysTable bool) {
	rc.withSysTable = withSysTable
}

// TODO: remove this check and return RewriteModeKeyspace
func (rc *SnapClient) SetRewriteMode(ctx context.Context) {
	if err := version.CheckClusterVersion(ctx, rc.pdClient, version.CheckVersionForKeyspaceBR); err != nil {
		log.Warn("Keyspace BR is not supported in this cluster, fallback to legacy restore", zap.Error(err))
		rc.rewriteMode = RewriteModeLegacy
	} else {
		rc.rewriteMode = RewriteModeKeyspace
	}
}

func (rc *SnapClient) GetRewriteMode() RewriteMode {
	return rc.rewriteMode
}

// SetPlacementPolicyMode to policy mode.
func (rc *SnapClient) SetPlacementPolicyMode(withPlacementPolicy string) {
	switch strings.ToUpper(withPlacementPolicy) {
	case strictPlacementPolicyMode:
		rc.policyMode = strictPlacementPolicyMode
	case ignorePlacementPolicyMode:
		rc.policyMode = ignorePlacementPolicyMode
	default:
		rc.policyMode = strictPlacementPolicyMode
	}
	log.Info("set placement policy mode", zap.String("mode", rc.policyMode))
}

// AllocTableIDs would pre-allocate the table's origin ID if exists, so that the TiKV doesn't need to rewrite the key in
// the download stage.
func (rc *SnapClient) AllocTableIDs(ctx context.Context, tables []*metautil.Table) error {
	preallocedTableIDs := tidalloc.New(tables)
	ctx = kv.WithInternalSourceType(ctx, kv.InternalTxnBR)
	err := kv.RunInNewTxn(ctx, rc.GetDomain().Store(), true, func(_ context.Context, txn kv.Transaction) error {
		return preallocedTableIDs.Alloc(meta.NewMutator(txn))
	})
	if err != nil {
		return err
	}

	log.Info("registering the table IDs", zap.Stringer("ids", preallocedTableIDs))
	for i := range rc.dbPool {
		rc.dbPool[i].RegisterPreallocatedIDs(preallocedTableIDs)
	}
	if rc.db != nil {
		rc.db.RegisterPreallocatedIDs(preallocedTableIDs)
	}
	return nil
}

// InitCheckpoint initialize the checkpoint status for the cluster. If the cluster is
// restored for the first time, it will initialize the checkpoint metadata. Otherwrise,
// it will load checkpoint metadata and checkpoint ranges/checksum from the external
// storage.
func (rc *SnapClient) InitCheckpoint(
	ctx context.Context,
	g glue.Glue, store kv.Storage,
	config *pdutil.ClusterConfig,
	checkpointFirstRun bool,
) (checkpointSetWithTableID map[int64]map[string]struct{}, checkpointClusterConfig *pdutil.ClusterConfig, err error) {
	// checkpoint sets distinguished by range key
	checkpointSetWithTableID = make(map[int64]map[string]struct{})

	if !checkpointFirstRun {
		execCtx := rc.db.Session().GetSessionCtx().GetRestrictedSQLExecutor()
		// load the checkpoint since this is not the first time to restore
		meta, err := checkpoint.LoadCheckpointMetadataForSnapshotRestore(ctx, execCtx)
		if err != nil {
			return checkpointSetWithTableID, nil, errors.Trace(err)
		}

		if meta.UpstreamClusterID != rc.backupMeta.ClusterId {
			return checkpointSetWithTableID, nil, errors.Errorf(
				"The upstream cluster id[%d] of the current snapshot restore does not match that[%d] recorded in checkpoint. "+
					"Perhaps you should specify the last full backup storage instead, "+
					"or just clean the checkpoint database[%s] if the cluster has been cleaned up.",
				rc.backupMeta.ClusterId, meta.UpstreamClusterID, checkpoint.SnapshotRestoreCheckpointDatabaseName)
		}

		if meta.RestoredTS != rc.backupMeta.EndVersion {
			return checkpointSetWithTableID, nil, errors.Errorf(
				"The current snapshot restore want to restore cluster to the BackupTS[%d], which is different from that[%d] recorded in checkpoint. "+
					"Perhaps you should specify the last full backup storage instead, "+
					"or just clean the checkpoint database[%s] if the cluster has been cleaned up.",
				rc.backupMeta.EndVersion, meta.RestoredTS, checkpoint.SnapshotRestoreCheckpointDatabaseName,
			)
		}

		// The schedulers config is nil, so the restore-schedulers operation is just nil.
		// Then the undo function would use the result undo of `remove schedulers` operation,
		// instead of that in checkpoint meta.
		if meta.SchedulersConfig != nil {
			checkpointClusterConfig = meta.SchedulersConfig
		}

		// t1 is the latest time the checkpoint ranges persisted to the external storage.
<<<<<<< HEAD
		t1, err := checkpoint.LoadCheckpointDataForSstRestore(ctx, execCtx, checkpoint.SnapshotRestoreCheckpointDatabaseName, func(tableID int64, v checkpoint.RestoreValueType) {
=======
		t1, err := checkpoint.LoadCheckpointDataForSnapshotRestore(ctx, execCtx, func(tableID int64, v checkpoint.RestoreValueType) {
>>>>>>> 9530fdc2
			checkpointSet, exists := checkpointSetWithTableID[tableID]
			if !exists {
				checkpointSet = make(map[string]struct{})
				checkpointSetWithTableID[tableID] = checkpointSet
			}
			checkpointSet[v.RangeKey] = struct{}{}
		})
		if err != nil {
			return checkpointSetWithTableID, nil, errors.Trace(err)
		}

		checkpointChecksum, t2, err := checkpoint.LoadCheckpointChecksumForRestore(ctx, execCtx)
		if err != nil {
			return checkpointSetWithTableID, nil, errors.Trace(err)
		}
		rc.checkpointChecksum = checkpointChecksum
		// use the later time to adjust the summary elapsed time.
		if t1 > t2 {
			summary.AdjustStartTimeToEarlierTime(t1)
		} else {
			summary.AdjustStartTimeToEarlierTime(t2)
		}
	} else {
		// initialize the checkpoint metadata since it is the first time to restore.
		meta := &checkpoint.CheckpointMetadataForSnapshotRestore{
			UpstreamClusterID: rc.backupMeta.ClusterId,
			RestoredTS:        rc.backupMeta.EndVersion,
		}
		// a nil config means undo function
		if config != nil {
			meta.SchedulersConfig = &pdutil.ClusterConfig{Schedulers: config.Schedulers, ScheduleCfg: config.ScheduleCfg}
		}
		if err := checkpoint.SaveCheckpointMetadataForSstRestore(ctx, rc.db.Session(), checkpoint.SnapshotRestoreCheckpointDatabaseName, meta); err != nil {
			return checkpointSetWithTableID, nil, errors.Trace(err)
		}
	}

	se, err := g.CreateSession(store)
	if err != nil {
		return checkpointSetWithTableID, nil, errors.Trace(err)
	}
	rc.checkpointRunner, err = checkpoint.StartCheckpointRunnerForRestore(ctx, se, checkpoint.SnapshotRestoreCheckpointDatabaseName)
	return checkpointSetWithTableID, checkpointClusterConfig, errors.Trace(err)
}

func (rc *SnapClient) WaitForFinishCheckpoint(ctx context.Context, flush bool) {
	if rc.checkpointRunner != nil {
		rc.checkpointRunner.WaitForFinish(ctx, flush)
	}
}

// makeDBPool makes a session pool with specficated size by sessionFactory.
func makeDBPool(size uint, dbFactory func() (*tidallocdb.DB, error)) ([]*tidallocdb.DB, error) {
	dbPool := make([]*tidallocdb.DB, 0, size)
	for i := uint(0); i < size; i++ {
		db, e := dbFactory()
		if e != nil {
			return dbPool, e
		}
		if db != nil {
			dbPool = append(dbPool, db)
		}
	}
	return dbPool, nil
}

// Init create db connection and domain for storage.
func (rc *SnapClient) Init(g glue.Glue, store kv.Storage) error {
	// setDB must happen after set PolicyMode.
	// we will use policyMode to set session variables.
	var err error
	rc.db, rc.supportPolicy, err = tidallocdb.NewDB(g, store, rc.policyMode)
	if err != nil {
		return errors.Trace(err)
	}
	rc.dom, err = g.GetDomain(store)
	if err != nil {
		return errors.Trace(err)
	}

	// init backupMeta only for passing unit test
	if rc.backupMeta == nil {
		rc.backupMeta = new(backuppb.BackupMeta)
	}

	// There are different ways to create session between in binary and in SQL.
	//
	// Maybe allow user modify the DDL concurrency isn't necessary,
	// because executing DDL is really I/O bound (or, algorithm bound?),
	// and we cost most of time at waiting DDL jobs be enqueued.
	// So these jobs won't be faster or slower when machine become faster or slower,
	// hence make it a fixed value would be fine.
	rc.dbPool, err = makeDBPool(defaultDDLConcurrency, func() (*tidallocdb.DB, error) {
		db, _, err := tidallocdb.NewDB(g, store, rc.policyMode)
		return db, err
	})
	if err != nil {
		log.Warn("create session pool failed, we will send DDLs only by created sessions",
			zap.Error(err),
			zap.Int("sessionCount", len(rc.dbPool)),
		)
	}
	return errors.Trace(err)
}

func SetSpeedLimitFn(ctx context.Context, stores []*metapb.Store, pool *tidbutil.WorkerPool) func(*SnapFileImporter, uint64) error {
	return func(importer *SnapFileImporter, limit uint64) error {
		eg, ectx := errgroup.WithContext(ctx)
		for _, store := range stores {
			if err := ectx.Err(); err != nil {
				return errors.Trace(err)
			}

			finalStore := store
			pool.ApplyOnErrorGroup(eg,
				func() error {
					err := importer.SetDownloadSpeedLimit(ectx, finalStore.GetId(), limit)
					if err != nil {
						return errors.Trace(err)
					}
					return nil
				})
		}
		return eg.Wait()
	}
}

func (rc *SnapClient) initClients(ctx context.Context, backend *backuppb.StorageBackend, isRawKvMode bool, isTxnKvMode bool,
	RawStartKey, RawEndKey []byte) error {
	stores, err := conn.GetAllTiKVStoresWithRetry(ctx, rc.pdClient, util.SkipTiFlash)
	if err != nil {
		return errors.Annotate(err, "failed to get stores")
	}
	rc.storeCount = len(stores)
	rc.updateConcurrency()

	var createCallBacks []func(*SnapFileImporter) error
	var closeCallBacks []func(*SnapFileImporter) error
	var splitClientOpts []split.ClientOptionalParameter
	if isRawKvMode {
		splitClientOpts = append(splitClientOpts, split.WithRawKV())
		createCallBacks = append(createCallBacks, func(importer *SnapFileImporter) error {
			return importer.SetRawRange(RawStartKey, RawEndKey)
		})
	}
	createCallBacks = append(createCallBacks, func(importer *SnapFileImporter) error {
		return importer.CheckMultiIngestSupport(ctx, stores)
	})
	if rc.rateLimit != 0 {
		setFn := SetSpeedLimitFn(ctx, stores, rc.workerPool)
		createCallBacks = append(createCallBacks, func(importer *SnapFileImporter) error {
			return setFn(importer, rc.rateLimit)
		})
		closeCallBacks = append(closeCallBacks, func(importer *SnapFileImporter) error {
			// In future we may need a mechanism to set speed limit in ttl. like what we do in switchmode. TODO
			var resetErr error
			for retry := 0; retry < resetSpeedLimitRetryTimes; retry++ {
				resetErr = setFn(importer, 0)
				if resetErr != nil {
					log.Warn("failed to reset speed limit, retry it",
						zap.Int("retry time", retry), logutil.ShortError(resetErr))
					time.Sleep(time.Duration(retry+3) * time.Second)
					continue
				}
				break
			}
			if resetErr != nil {
				log.Error("failed to reset speed limit, please reset it manually", zap.Error(resetErr))
			}
			return resetErr
		})
	}

	metaClient := split.NewClient(rc.pdClient, rc.pdHTTPClient, rc.tlsConf, maxSplitKeysOnce, rc.storeCount+1, splitClientOpts...)
	importCli := importclient.NewImportClient(metaClient, rc.tlsConf, rc.keepaliveConf)

	var fileImporter *SnapFileImporter
	opt := NewSnapFileImporterOptions(
		rc.cipher, metaClient, importCli, backend,
		rc.rewriteMode, stores, rc.concurrencyPerStore, createCallBacks, closeCallBacks,
	)
	if isRawKvMode || isTxnKvMode {
		mode := Raw
		if isTxnKvMode {
			mode = Txn
		}
		// for raw/txn mode. use backupMeta.ApiVersion to create fileImporter
		fileImporter, err = NewSnapFileImporter(ctx, rc.backupMeta.ApiVersion, mode, opt)
		if err != nil {
			return errors.Trace(err)
		}
		// Raw/Txn restore are not support checkpoint for now
		rc.restorer = restore.NewSimpleSstRestorer(ctx, fileImporter, rc.workerPool, nil)
	} else {
		// or create a fileImporter with the cluster API version
		fileImporter, err = NewSnapFileImporter(
			ctx, rc.dom.Store().GetCodec().GetAPIVersion(), TiDBFull, opt)
		if err != nil {
			return errors.Trace(err)
		}
		rc.restorer = restore.NewMultiTablesRestorer(ctx, fileImporter, rc.workerPool, rc.checkpointRunner)
	}
	return nil
}

func (rc *SnapClient) needLoadSchemas(backupMeta *backuppb.BackupMeta) bool {
	return !(backupMeta.IsRawKv || backupMeta.IsTxnKv)
}

// LoadSchemaIfNeededAndInitClient loads schemas from BackupMeta to initialize RestoreClient.
func (rc *SnapClient) LoadSchemaIfNeededAndInitClient(
	c context.Context,
	backupMeta *backuppb.BackupMeta,
	backend *backuppb.StorageBackend,
	reader *metautil.MetaReader,
	loadStats bool,
	RawStartKey []byte,
	RawEndKey []byte,
) error {
	if rc.needLoadSchemas(backupMeta) {
		databases, err := metautil.LoadBackupTables(c, reader, loadStats)
		if err != nil {
			return errors.Trace(err)
		}
		rc.databases = databases

		var ddlJobs []*model.Job
		// ddls is the bytes of json.Marshal
		ddls, err := reader.ReadDDLs(c)
		if err != nil {
			return errors.Trace(err)
		}
		if len(ddls) != 0 {
			err = json.Unmarshal(ddls, &ddlJobs)
			if err != nil {
				return errors.Trace(err)
			}
		}
		rc.ddlJobs = ddlJobs
	}
	rc.backupMeta = backupMeta
	log.Info("load backupmeta", zap.Int("databases", len(rc.databases)), zap.Int("jobs", len(rc.ddlJobs)))

	return rc.initClients(c, backend, backupMeta.IsRawKv, backupMeta.IsTxnKv, RawStartKey, RawEndKey)
}

// IsRawKvMode checks whether the backup data is in raw kv format, in which case transactional recover is forbidden.
func (rc *SnapClient) IsRawKvMode() bool {
	return rc.backupMeta.IsRawKv
}

// GetFilesInRawRange gets all files that are in the given range or intersects with the given range.
func (rc *SnapClient) GetFilesInRawRange(startKey []byte, endKey []byte, cf string) ([]*backuppb.File, error) {
	if !rc.IsRawKvMode() {
		return nil, errors.Annotate(berrors.ErrRestoreModeMismatch, "the backup data is not in raw kv mode")
	}

	for _, rawRange := range rc.backupMeta.RawRanges {
		// First check whether the given range is backup-ed. If not, we cannot perform the restore.
		if rawRange.Cf != cf {
			continue
		}

		if (len(rawRange.EndKey) > 0 && bytes.Compare(startKey, rawRange.EndKey) >= 0) ||
			(len(endKey) > 0 && bytes.Compare(rawRange.StartKey, endKey) >= 0) {
			// The restoring range is totally out of the current range. Skip it.
			continue
		}

		if bytes.Compare(startKey, rawRange.StartKey) < 0 ||
			utils.CompareEndKey(endKey, rawRange.EndKey) > 0 {
			// Only partial of the restoring range is in the current backup-ed range. So the given range can't be fully
			// restored.
			return nil, errors.Annotatef(berrors.ErrRestoreRangeMismatch,
				"the given range to restore [%s, %s) is not fully covered by the range that was backed up [%s, %s)",
				redact.Key(startKey), redact.Key(endKey), redact.Key(rawRange.StartKey), redact.Key(rawRange.EndKey),
			)
		}

		// We have found the range that contains the given range. Find all necessary files.
		files := make([]*backuppb.File, 0)

		for _, file := range rc.backupMeta.Files {
			if file.Cf != cf {
				continue
			}

			if len(file.EndKey) > 0 && bytes.Compare(file.EndKey, startKey) < 0 {
				// The file is before the range to be restored.
				continue
			}
			if len(endKey) > 0 && bytes.Compare(endKey, file.StartKey) <= 0 {
				// The file is after the range to be restored.
				// The specified endKey is exclusive, so when it equals to a file's startKey, the file is still skipped.
				continue
			}

			files = append(files, file)
		}

		// There should be at most one backed up range that covers the restoring range.
		return files, nil
	}

	return nil, errors.Annotate(berrors.ErrRestoreRangeMismatch, "no backup data in the range")
}

// ResetTS resets the timestamp of PD to a bigger value.
func (rc *SnapClient) ResetTS(ctx context.Context, pdCtrl *pdutil.PdController) error {
	restoreTS := rc.backupMeta.GetEndVersion()
	log.Info("reset pd timestamp", zap.Uint64("ts", restoreTS))
	return utils.WithRetry(ctx, func() error {
		return pdCtrl.ResetTS(ctx, restoreTS)
	}, utils.NewPDReqBackoffer())
}

// GetDatabases returns all databases.
func (rc *SnapClient) GetDatabases() []*metautil.Database {
	dbs := make([]*metautil.Database, 0, len(rc.databases))
	for _, db := range rc.databases {
		dbs = append(dbs, db)
	}
	return dbs
}

// HasBackedUpSysDB whether we have backed up system tables
// br backs system tables up since 5.1.0
func (rc *SnapClient) HasBackedUpSysDB() bool {
	sysDBs := []string{"mysql", "sys"}
	for _, db := range sysDBs {
		temporaryDB := utils.TemporaryDBName(db)
		_, backedUp := rc.databases[temporaryDB.O]
		if backedUp {
			return true
		}
	}
	return false
}

// GetPlacementPolicies returns policies.
func (rc *SnapClient) GetPlacementPolicies() (*sync.Map, error) {
	policies := &sync.Map{}
	for _, p := range rc.backupMeta.Policies {
		policyInfo := &model.PolicyInfo{}
		err := json.Unmarshal(p.Info, policyInfo)
		if err != nil {
			return nil, errors.Trace(err)
		}
		policies.Store(policyInfo.Name.L, policyInfo)
	}
	return policies, nil
}

// GetDDLJobs returns ddl jobs.
func (rc *SnapClient) GetDDLJobs() []*model.Job {
	return rc.ddlJobs
}

// SetPolicyMap set policyMap.
func (rc *SnapClient) SetPolicyMap(p *sync.Map) {
	rc.policyMap = p
}

// CreatePolicies creates all policies in full restore.
func (rc *SnapClient) CreatePolicies(ctx context.Context, policyMap *sync.Map) error {
	var err error
	policyMap.Range(func(key, value any) bool {
		e := rc.db.CreatePlacementPolicy(ctx, value.(*model.PolicyInfo))
		if e != nil {
			err = e
			return false
		}
		return true
	})
	return err
}

// CreateDatabases creates databases. If the client has the db pool, it would create it.
func (rc *SnapClient) CreateDatabases(ctx context.Context, dbs []*metautil.Database) error {
	if rc.IsSkipCreateSQL() {
		log.Info("skip create database")
		return nil
	}

	if len(rc.dbPool) == 0 {
		log.Info("create databases sequentially")
		for _, db := range dbs {
			err := rc.db.CreateDatabase(ctx, db.Info, rc.supportPolicy, rc.policyMap)
			if err != nil {
				return errors.Trace(err)
			}
		}
		return nil
	}

	log.Info("create databases in db pool", zap.Int("pool size", len(rc.dbPool)), zap.Int("number of db", len(dbs)))
	eg, ectx := errgroup.WithContext(ctx)
	workers := tidbutil.NewWorkerPool(uint(len(rc.dbPool)), "DB DDL workers")
	for _, db_ := range dbs {
		db := db_
		workers.ApplyWithIDInErrorGroup(eg, func(id uint64) error {
			conn := rc.dbPool[id%uint64(len(rc.dbPool))]
			return conn.CreateDatabase(ectx, db.Info, rc.supportPolicy, rc.policyMap)
		})
	}
	return eg.Wait()
}

// generateRebasedTables generate a map[UniqueTableName]bool to represent tables that haven't updated table info.
// there are two situations:
// 1. tables that already exists in the restored cluster.
// 2. tables that are created by executing ddl jobs.
// so, only tables in incremental restoration will be added to the map
func (rc *SnapClient) generateRebasedTables(tables []*metautil.Table) {
	if !rc.IsIncremental() {
		// in full restoration, all tables are created by Session.CreateTable, and all tables' info is updated.
		rc.rebasedTablesMap = make(map[restore.UniqueTableName]bool)
		return
	}

	rc.rebasedTablesMap = make(map[restore.UniqueTableName]bool, len(tables))
	for _, table := range tables {
		rc.rebasedTablesMap[restore.UniqueTableName{DB: table.DB.Name.String(), Table: table.Info.Name.String()}] = true
	}
}

// getRebasedTables returns tables that may need to be rebase auto increment id or auto random id
func (rc *SnapClient) getRebasedTables() map[restore.UniqueTableName]bool {
	return rc.rebasedTablesMap
}

// CreateTables create tables, and generate their information.
// this function will use workers as the same number of sessionPool,
// leave sessionPool nil to send DDLs sequential.
func (rc *SnapClient) CreateTables(
	ctx context.Context,
	tables []*metautil.Table,
	newTS uint64,
) ([]*CreatedTable, error) {
	log.Info("start create tables", zap.Int("total count", len(tables)))
	rc.generateRebasedTables(tables)

	// try to restore tables in batch
	if rc.batchDdlSize > minBatchDdlSize && len(rc.dbPool) > 0 {
		tables, err := rc.createTablesBatch(ctx, tables, newTS)
		if err == nil {
			return tables, nil
		} else if !utils.FallBack2CreateTable(err) {
			return nil, errors.Trace(err)
		}
		// fall back to old create table (sequential create table)
		log.Info("fall back to the sequential create table")
	}

	// restore tables in db pool
	if len(rc.dbPool) > 0 {
		return rc.createTablesSingle(ctx, rc.dbPool, tables, newTS)
	}
	// restore tables in one db
	return rc.createTablesSingle(ctx, []*tidallocdb.DB{rc.db}, tables, newTS)
}

func (rc *SnapClient) createTables(
	ctx context.Context,
	db *tidallocdb.DB,
	tables []*metautil.Table,
	newTS uint64,
) ([]*CreatedTable, error) {
	log.Info("client to create tables")
	if rc.IsSkipCreateSQL() {
		log.Info("skip create table and alter autoIncID")
	} else {
		err := db.CreateTables(ctx, tables, rc.getRebasedTables(), rc.supportPolicy, rc.policyMap)
		if err != nil {
			return nil, errors.Trace(err)
		}
	}
	cts := make([]*CreatedTable, 0, len(tables))
	for _, table := range tables {
		newTableInfo, err := restore.GetTableSchema(rc.dom, table.DB.Name, table.Info.Name)
		if err != nil {
			return nil, errors.Trace(err)
		}
		if newTableInfo.IsCommonHandle != table.Info.IsCommonHandle {
			return nil, errors.Annotatef(berrors.ErrRestoreModeMismatch,
				"Clustered index option mismatch. Restored cluster's @@tidb_enable_clustered_index should be %v (backup table = %v, created table = %v).",
				restore.TransferBoolToValue(table.Info.IsCommonHandle),
				table.Info.IsCommonHandle,
				newTableInfo.IsCommonHandle)
		}
		rules := restoreutils.GetRewriteRules(newTableInfo, table.Info, newTS, true)
		ct := &CreatedTable{
			RewriteRule: rules,
			Table:       newTableInfo,
			OldTable:    table,
		}
		log.Debug("new created tables", zap.Any("table", ct))
		cts = append(cts, ct)
	}
	return cts, nil
}

func (rc *SnapClient) createTablesBatch(ctx context.Context, tables []*metautil.Table, newTS uint64) ([]*CreatedTable, error) {
	eg, ectx := errgroup.WithContext(ctx)
	rater := logutil.TraceRateOver(logutil.MetricTableCreatedCounter)
	workers := tidbutil.NewWorkerPool(uint(len(rc.dbPool)), "Create Tables Worker")
	numOfTables := len(tables)
	createdTables := struct {
		sync.Mutex
		tables []*CreatedTable
	}{
		tables: make([]*CreatedTable, 0, len(tables)),
	}

	for lastSent := 0; lastSent < numOfTables; lastSent += int(rc.batchDdlSize) {
		end := min(lastSent+int(rc.batchDdlSize), len(tables))
		log.Info("create tables", zap.Int("table start", lastSent), zap.Int("table end", end))

		tableSlice := tables[lastSent:end]
		workers.ApplyWithIDInErrorGroup(eg, func(id uint64) error {
			db := rc.dbPool[id%uint64(len(rc.dbPool))]
			cts, err := rc.createTables(ectx, db, tableSlice, newTS) // ddl job for [lastSent:i)
			failpoint.Inject("restore-createtables-error", func(val failpoint.Value) {
				if val.(bool) {
					err = errors.New("sample error without extra message")
				}
			})
			if err != nil {
				log.Error("create tables fail", zap.Error(err))
				return err
			}
			rater.Add(float64(len(cts)))
			rater.L().Info("tables created", zap.Int("num", len(cts)))
			createdTables.Lock()
			createdTables.tables = append(createdTables.tables, cts...)
			createdTables.Unlock()
			return err
		})
	}
	if err := eg.Wait(); err != nil {
		return nil, errors.Trace(err)
	}

	return createdTables.tables, nil
}

func (rc *SnapClient) createTable(
	ctx context.Context,
	db *tidallocdb.DB,
	table *metautil.Table,
	newTS uint64,
) (*CreatedTable, error) {
	if rc.IsSkipCreateSQL() {
		log.Info("skip create table and alter autoIncID", zap.Stringer("table", table.Info.Name))
	} else {
		err := db.CreateTable(ctx, table, rc.getRebasedTables(), rc.supportPolicy, rc.policyMap)
		if err != nil {
			return nil, errors.Trace(err)
		}
	}
	newTableInfo, err := restore.GetTableSchema(rc.dom, table.DB.Name, table.Info.Name)
	if err != nil {
		return nil, errors.Trace(err)
	}
	if newTableInfo.IsCommonHandle != table.Info.IsCommonHandle {
		return nil, errors.Annotatef(berrors.ErrRestoreModeMismatch,
			"Clustered index option mismatch. Restored cluster's @@tidb_enable_clustered_index should be %v (backup table = %v, created table = %v).",
			restore.TransferBoolToValue(table.Info.IsCommonHandle),
			table.Info.IsCommonHandle,
			newTableInfo.IsCommonHandle)
	}
	rules := restoreutils.GetRewriteRules(newTableInfo, table.Info, newTS, true)
	et := &CreatedTable{
		RewriteRule: rules,
		Table:       newTableInfo,
		OldTable:    table,
	}
	return et, nil
}

func (rc *SnapClient) createTablesSingle(
	ctx context.Context,
	dbPool []*tidallocdb.DB,
	tables []*metautil.Table,
	newTS uint64,
) ([]*CreatedTable, error) {
	eg, ectx := errgroup.WithContext(ctx)
	workers := tidbutil.NewWorkerPool(uint(len(dbPool)), "DDL workers")
	rater := logutil.TraceRateOver(logutil.MetricTableCreatedCounter)
	createdTables := struct {
		sync.Mutex
		tables []*CreatedTable
	}{
		tables: make([]*CreatedTable, 0, len(tables)),
	}
	for _, tbl := range tables {
		table := tbl
		workers.ApplyWithIDInErrorGroup(eg, func(id uint64) error {
			db := dbPool[id%uint64(len(dbPool))]
			rt, err := rc.createTable(ectx, db, table, newTS)
			if err != nil {
				log.Error("create table failed",
					zap.Error(err),
					zap.Stringer("db", table.DB.Name),
					zap.Stringer("table", table.Info.Name))
				return errors.Trace(err)
			}
			rater.Inc()
			rater.L().Info("table created",
				zap.Stringer("table", table.Info.Name),
				zap.Stringer("database", table.DB.Name))

			createdTables.Lock()
			createdTables.tables = append(createdTables.tables, rt)
			createdTables.Unlock()
			return nil
		})
	}
	if err := eg.Wait(); err != nil {
		return nil, errors.Trace(err)
	}

	return createdTables.tables, nil
}

// InitFullClusterRestore init fullClusterRestore and set SkipGrantTable as needed
func (rc *SnapClient) InitFullClusterRestore(explicitFilter bool) {
	rc.fullClusterRestore = !explicitFilter && rc.IsFull()

	log.Info("full cluster restore", zap.Bool("value", rc.fullClusterRestore))
}

func (rc *SnapClient) IsFullClusterRestore() bool {
	return rc.fullClusterRestore
}

// IsFull returns whether this backup is full.
func (rc *SnapClient) IsFull() bool {
	failpoint.Inject("mock-incr-backup-data", func() {
		failpoint.Return(false)
	})
	return !rc.IsIncremental()
}

// IsIncremental returns whether this backup is incremental.
func (rc *SnapClient) IsIncremental() bool {
	return !(rc.backupMeta.StartVersion == rc.backupMeta.EndVersion ||
		rc.backupMeta.StartVersion == 0)
}

// NeedCheckFreshCluster is every time. except restore from a checkpoint or user has not set filter argument.
func (rc *SnapClient) NeedCheckFreshCluster(ExplicitFilter bool, firstRun bool) bool {
	return rc.IsFull() && !ExplicitFilter && firstRun
}

// EnableSkipCreateSQL sets switch of skip create schema and tables.
func (rc *SnapClient) EnableSkipCreateSQL() {
	rc.noSchema = true
}

// IsSkipCreateSQL returns whether we need skip create schema and tables in restore.
func (rc *SnapClient) IsSkipCreateSQL() bool {
	return rc.noSchema
}

// CheckTargetClusterFresh check whether the target cluster is fresh or not
// if there's no user dbs or tables, we take it as a fresh cluster, although
// user may have created some users or made other changes.
func (rc *SnapClient) CheckTargetClusterFresh(ctx context.Context) error {
	log.Info("checking whether target cluster is fresh")
	return restore.AssertUserDBsEmpty(rc.dom)
}

// ExecDDLs executes the queries of the ddl jobs.
func (rc *SnapClient) ExecDDLs(ctx context.Context, ddlJobs []*model.Job) error {
	// Sort the ddl jobs by schema version in ascending order.
	slices.SortFunc(ddlJobs, func(i, j *model.Job) int {
		return cmp.Compare(i.BinlogInfo.SchemaVersion, j.BinlogInfo.SchemaVersion)
	})

	for _, job := range ddlJobs {
		err := rc.db.ExecDDL(ctx, job)
		if err != nil {
			return errors.Trace(err)
		}
		log.Info("execute ddl query",
			zap.String("db", job.SchemaName),
			zap.String("query", job.Query),
			zap.Int64("historySchemaVersion", job.BinlogInfo.SchemaVersion))
	}
	return nil
}

<<<<<<< HEAD
func (rc *SnapClient) execChecksum(
=======
func (rc *SnapClient) execAndValidateChecksum(
>>>>>>> 9530fdc2
	ctx context.Context,
	tbl *CreatedTable,
	kvClient kv.Client,
	concurrency uint,
) error {
	logger := log.L().With(
		zap.String("db", tbl.OldTable.DB.Name.O),
		zap.String("table", tbl.OldTable.Info.Name.O),
	)

	expectedChecksumStats := metautil.CalculateChecksumStatsOnFiles(tbl.OldTable.Files)
	if !expectedChecksumStats.ChecksumExists() {
		logger.Warn("table has no checksum, skipping checksum")
		return nil
	}

	if span := opentracing.SpanFromContext(ctx); span != nil && span.Tracer() != nil {
		span1 := span.Tracer().StartSpan("Client.execAndValidateChecksum", opentracing.ChildOf(span.Context()))
		defer span1.Finish()
		ctx = opentracing.ContextWithSpan(ctx, span1)
	}

	item, exists := rc.checkpointChecksum[tbl.Table.ID]
	if !exists {
		startTS, err := restore.GetTSWithRetry(ctx, rc.pdClient)
		if err != nil {
			return errors.Trace(err)
		}
		exe, err := checksum.NewExecutorBuilder(tbl.Table, startTS).
			SetOldTable(tbl.OldTable).
			SetConcurrency(concurrency).
			SetOldKeyspace(tbl.RewriteRule.OldKeyspace).
			SetNewKeyspace(tbl.RewriteRule.NewKeyspace).
			SetExplicitRequestSourceType(kvutil.ExplicitTypeBR).
			Build()
		if err != nil {
			return errors.Trace(err)
		}
		checksumResp, err := exe.Execute(ctx, kvClient, func() {
			// TODO: update progress here.
		})
		if err != nil {
			return errors.Trace(err)
		}
		item = &checkpoint.ChecksumItem{
			TableID:    tbl.Table.ID,
			Crc64xor:   checksumResp.Checksum,
			TotalKvs:   checksumResp.TotalKvs,
			TotalBytes: checksumResp.TotalBytes,
		}
		if rc.checkpointRunner != nil {
			err = rc.checkpointRunner.FlushChecksumItem(ctx, item)
			if err != nil {
				return errors.Trace(err)
			}
		}
	}
	checksumMatch := item.Crc64xor == expectedChecksumStats.Crc64Xor &&
		item.TotalKvs == expectedChecksumStats.TotalKvs &&
		item.TotalBytes == expectedChecksumStats.TotalBytes
	failpoint.Inject("full-restore-validate-checksum", func(_ failpoint.Value) {
		checksumMatch = false
	})
	if !checksumMatch {
		logger.Error("failed in validate checksum",
			zap.Uint64("expected tidb crc64", expectedChecksumStats.Crc64Xor),
			zap.Uint64("calculated crc64", item.Crc64xor),
			zap.Uint64("expected tidb total kvs", expectedChecksumStats.TotalKvs),
			zap.Uint64("calculated total kvs", item.TotalKvs),
			zap.Uint64("expected tidb total bytes", expectedChecksumStats.TotalBytes),
			zap.Uint64("calculated total bytes", item.TotalBytes),
		)
		return errors.Annotate(berrors.ErrRestoreChecksumMismatch, "failed to validate checksum")
	}
<<<<<<< HEAD
	logger.Info("success in validate checksum")
=======
	logger.Info("success in validating checksum")
>>>>>>> 9530fdc2
	return nil
}<|MERGE_RESOLUTION|>--- conflicted
+++ resolved
@@ -346,11 +346,7 @@
 		}
 
 		// t1 is the latest time the checkpoint ranges persisted to the external storage.
-<<<<<<< HEAD
 		t1, err := checkpoint.LoadCheckpointDataForSstRestore(ctx, execCtx, checkpoint.SnapshotRestoreCheckpointDatabaseName, func(tableID int64, v checkpoint.RestoreValueType) {
-=======
-		t1, err := checkpoint.LoadCheckpointDataForSnapshotRestore(ctx, execCtx, func(tableID int64, v checkpoint.RestoreValueType) {
->>>>>>> 9530fdc2
 			checkpointSet, exists := checkpointSetWithTableID[tableID]
 			if !exists {
 				checkpointSet = make(map[string]struct{})
@@ -1044,11 +1040,7 @@
 	return nil
 }
 
-<<<<<<< HEAD
-func (rc *SnapClient) execChecksum(
-=======
 func (rc *SnapClient) execAndValidateChecksum(
->>>>>>> 9530fdc2
 	ctx context.Context,
 	tbl *CreatedTable,
 	kvClient kv.Client,
@@ -1123,10 +1115,6 @@
 		)
 		return errors.Annotate(berrors.ErrRestoreChecksumMismatch, "failed to validate checksum")
 	}
-<<<<<<< HEAD
-	logger.Info("success in validate checksum")
-=======
 	logger.Info("success in validating checksum")
->>>>>>> 9530fdc2
 	return nil
 }
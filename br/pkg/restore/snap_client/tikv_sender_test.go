// Copyright 2024 PingCAP, Inc.
//
// Licensed under the Apache License, Version 2.0 (the "License");
// you may not use this file except in compliance with the License.
// You may obtain a copy of the License at
//
//     http://www.apache.org/licenses/LICENSE-2.0
//
// Unless required by applicable law or agreed to in writing, software
// distributed under the License is distributed on an "AS IS" BASIS,
// WITHOUT WARRANTIES OR CONDITIONS OF ANY KIND, either express or implied.
// See the License for the specific language governing permissions and
// limitations under the License.

package snapclient_test

import (
	"fmt"
	"math/rand"
	"testing"

	backuppb "github.com/pingcap/kvproto/pkg/brpb"
	"github.com/pingcap/tidb/br/pkg/glue"
	"github.com/pingcap/tidb/br/pkg/metautil"
	"github.com/pingcap/tidb/br/pkg/restore"
	snapclient "github.com/pingcap/tidb/br/pkg/restore/snap_client"
	restoreutils "github.com/pingcap/tidb/br/pkg/restore/utils"
	"github.com/pingcap/tidb/pkg/kv"
	"github.com/pingcap/tidb/pkg/meta/model"
	pmodel "github.com/pingcap/tidb/pkg/parser/model"
	"github.com/pingcap/tidb/pkg/tablecodec"
	"github.com/stretchr/testify/require"
)

func TestMapTableToFiles(t *testing.T) {
	filesOfTable1 := []*backuppb.File{
		{
			Name:     "table1-1.sst",
			StartKey: tablecodec.EncodeTablePrefix(1),
			EndKey:   tablecodec.EncodeTablePrefix(1),
			Cf:       restoreutils.WriteCFName,
		},
		{
			Name:     "table1-2.sst",
			StartKey: tablecodec.EncodeTablePrefix(1),
			EndKey:   tablecodec.EncodeTablePrefix(1),
			Cf:       restoreutils.WriteCFName,
		},
		{
			Name:     "table1-3.sst",
			StartKey: tablecodec.EncodeTablePrefix(1),
			EndKey:   tablecodec.EncodeTablePrefix(1),
		},
	}
	filesOfTable2 := []*backuppb.File{
		{
			Name:     "table2-1.sst",
			StartKey: tablecodec.EncodeTablePrefix(2),
			EndKey:   tablecodec.EncodeTablePrefix(2),
			Cf:       restoreutils.WriteCFName,
		},
		{
			Name:     "table2-2.sst",
			StartKey: tablecodec.EncodeTablePrefix(2),
			EndKey:   tablecodec.EncodeTablePrefix(2),
		},
	}

	result, hintSplitKeyCount := snapclient.MapTableToFiles(append(filesOfTable2, filesOfTable1...))

	require.Equal(t, filesOfTable1, result[1])
	require.Equal(t, filesOfTable2, result[2])
	require.Equal(t, 3, hintSplitKeyCount)
}

func newPartitionID(ids []int64) *model.PartitionInfo {
	definitions := make([]model.PartitionDefinition, 0, len(ids))
	for i, id := range ids {
		definitions = append(definitions, model.PartitionDefinition{
			ID:   id,
			Name: pmodel.NewCIStr(fmt.Sprintf("%d", i)),
		})
	}
	return &model.PartitionInfo{Definitions: definitions}
}

func newCreatedTable(oldTableID, newTableID int64, oldPartitionIDs, newPartitionIDs []int64) *snapclient.CreatedTable {
	return &snapclient.CreatedTable{
		Table: &model.TableInfo{
			ID:        newTableID,
			Partition: newPartitionID(newPartitionIDs),
		},
		OldTable: &metautil.Table{
			Info: &model.TableInfo{
				ID:        oldTableID,
				Partition: newPartitionID(oldPartitionIDs),
			},
		},
	}
}

func physicalIDs(physicalTables []*snapclient.PhysicalTable) (oldIDs, newIDs []int64) {
	oldIDs = make([]int64, 0, len(physicalTables))
	newIDs = make([]int64, 0, len(physicalTables))
	for _, table := range physicalTables {
		oldIDs = append(oldIDs, table.OldPhysicalID)
		newIDs = append(newIDs, table.NewPhysicalID)
	}

	return oldIDs, newIDs
}

func TestGetSortedPhysicalTables(t *testing.T) {
	createdTables := []*snapclient.CreatedTable{
		newCreatedTable(100, 200, []int64{32, 145, 324}, []int64{900, 23, 54}),
		newCreatedTable(300, 400, []int64{322, 11245, 343224}, []int64{9030, 22353, 5354}),
	}
	physicalTables := snapclient.GetSortedPhysicalTables(createdTables)
	oldIDs, newIDs := physicalIDs(physicalTables)
	require.Equal(t, []int64{145, 324, 100, 300, 32, 343224, 322, 11245}, oldIDs)
	require.Equal(t, []int64{23, 54, 200, 400, 900, 5354, 9030, 22353}, newIDs)
}

type MockUpdateCh struct {
	glue.Progress
}

func (m MockUpdateCh) IncBy(cnt int64) {}

func generateCreatedTables(t *testing.T, upstreamTableIDs []int64, upstreamPartitionIDs map[int64][]int64, downstreamID func(upstream int64) int64) []*snapclient.CreatedTable {
	createdTables := make([]*snapclient.CreatedTable, 0, len(upstreamTableIDs))
	triggerID := 0
	for _, upstreamTableID := range upstreamTableIDs {
		downstreamTableID := downstreamID(upstreamTableID)
		createdTable := &snapclient.CreatedTable{
			Table: &model.TableInfo{
				ID:   downstreamTableID,
				Name: pmodel.NewCIStr(fmt.Sprintf("tbl-%d", upstreamTableID)),
				Indices: []*model.IndexInfo{
					{Name: pmodel.NewCIStr("idx1"), ID: 1},
					{Name: pmodel.NewCIStr("idx2"), ID: 2},
					{Name: pmodel.NewCIStr("idx3"), ID: 3},
				},
			},
			OldTable: &metautil.Table{
				DB: &model.DBInfo{Name: pmodel.NewCIStr("test")},
				Info: &model.TableInfo{
					ID: upstreamTableID,
					Indices: []*model.IndexInfo{
						{Name: pmodel.NewCIStr("idx1"), ID: 1},
						{Name: pmodel.NewCIStr("idx2"), ID: 2},
						{Name: pmodel.NewCIStr("idx3"), ID: 3},
					},
				},
			},
		}
		partitionIDs, exists := upstreamPartitionIDs[upstreamTableID]
		if exists {
			triggerID += 1
			downDefs := make([]model.PartitionDefinition, 0, len(partitionIDs))
			upDefs := make([]model.PartitionDefinition, 0, len(partitionIDs))
			for _, partitionID := range partitionIDs {
				downDefs = append(downDefs, model.PartitionDefinition{
					Name: pmodel.NewCIStr(fmt.Sprintf("p_%d", partitionID)),
					ID:   downstreamID(partitionID),
				})
				upDefs = append(upDefs, model.PartitionDefinition{
					Name: pmodel.NewCIStr(fmt.Sprintf("p_%d", partitionID)),
					ID:   partitionID,
				})
			}
			createdTable.OldTable.Info.Partition = &model.PartitionInfo{
				Definitions: upDefs,
			}
			createdTable.Table.Partition = &model.PartitionInfo{
				Definitions: downDefs,
			}
		}
		// generate rewrite rules
		createdTable.RewriteRule = restoreutils.GetRewriteRules(createdTable.Table, createdTable.OldTable.Info, 0, true)
		createdTables = append(createdTables, createdTable)
	}

	require.Equal(t, len(upstreamPartitionIDs), triggerID)
	disorderTables(createdTables)
	return createdTables
}

func disorderTables(createdTables []*snapclient.CreatedTable) {
	// Each position will be replaced by a random table
	rand.Shuffle(len(createdTables), func(i, j int) {
		createdTables[i], createdTables[j] = createdTables[j], createdTables[i]
	})
}

func file(tableID int64, startRow, endRow int, totalKvs, totalBytes uint64, cf string) *backuppb.File {
	return &backuppb.File{
		Name:       fmt.Sprintf("file_%d_%d_%s.sst", tableID, startRow, cf),
		StartKey:   tablecodec.EncodeRowKeyWithHandle(tableID, kv.IntHandle(startRow)),
		EndKey:     tablecodec.EncodeRowKeyWithHandle(tableID, kv.IntHandle(endRow)),
		TotalKvs:   totalKvs,
		TotalBytes: totalBytes,
		Cf:         cf,
	}
}

func key(tableID int64, row int) []byte {
	return tablecodec.EncodeRowKeyWithHandle(downstreamID(tableID), kv.IntHandle(row))
}

func files(physicalTableID int64, startRows []int, cfs []string) restore.BackupFileSet {
	files := make([]*backuppb.File, 0, len(startRows))
	for i, startRow := range startRows {
		files = append(files, &backuppb.File{Name: fmt.Sprintf("file_%d_%d_%s.sst", physicalTableID, startRow, cfs[i])})
	}
	return restore.BackupFileSet{
		TableID:  downstreamID(physicalTableID),
		SSTFiles: files,
	}
}

func downstreamID(upstream int64) int64 { return upstream + ((999-upstream)%10+1)*1000 }

func cptKey(tableID int64, startRow int, cf string) string {
	return snapclient.GetFileRangeKey(fmt.Sprintf("file_%d_%d_%s.sst", tableID, startRow, cf))
}

func TestSortAndValidateFileRanges(t *testing.T) {
	updateCh := MockUpdateCh{}

	d := restoreutils.DefaultCFName
	w := restoreutils.WriteCFName
	cases := []struct {
		// created tables
		upstreamTableIDs     []int64
		upstreamPartitionIDs map[int64][]int64

		// files
		files []*backuppb.File

		// checkpoint set
		checkpointSetWithTableID map[int64]map[string]struct{}

		// config
		splitSizeBytes uint64
		splitKeyCount  uint64
		splitOnTable   bool

		// expected result
		splitKeys              [][]byte
		tableIDWithFilesGroups [][]restore.BackupFileSet
	}{
		{ // large sst, split-on-table, no checkpoint
			upstreamTableIDs:     []int64{100, 200, 300},
			upstreamPartitionIDs: map[int64][]int64{100: {101, 102, 103}, 200: {201, 202, 203}, 300: {301, 302, 303}},
			// downstream id: [100:10100] [101:9101] [102:8102] [103:7103]
			// downstream id: [200:10200] [201:9201] [202:8202] [203:7203]
			// downstream id: [300:10300] [301:9301] [302:8302] [303:7303]
			// sorted physical: [103, 203, 303, (102), (202), (302), 101, 201, 301, (100), 200, 300]
			files: []*backuppb.File{
				file(100, 1, 2, 100, 100, w), file(100, 1, 2, 100, 100, d),
				file(102, 1, 2, 100, 100, w),
				file(202, 1, 2, 100, 100, w), file(202, 1, 2, 100, 100, d),
				file(202, 2, 3, 100, 100, w), file(202, 2, 3, 100, 100, d),
				file(302, 1, 2, 100, 100, w),
			},
			checkpointSetWithTableID: nil,
			splitSizeBytes:           80,
			splitKeyCount:            80,
			splitOnTable:             true,
			splitKeys: [][]byte{
				/*split table key*/ key(202, 2), /*split table key*/
			},
			tableIDWithFilesGroups: [][]restore.BackupFileSet{
				{files(102, []int{1}, []string{w})},
				{files(202, []int{1, 1}, []string{w, d})},
				{files(202, []int{2, 2}, []string{w, d})},
				{files(302, []int{1}, []string{w})},
				{files(100, []int{1, 1}, []string{w, d})},
			},
		},
		{ // large sst, split-on-table, checkpoint
			upstreamTableIDs:     []int64{100, 200, 300},
			upstreamPartitionIDs: map[int64][]int64{100: {101, 102, 103}, 200: {201, 202, 203}, 300: {301, 302, 303}},
			files: []*backuppb.File{
				file(100, 1, 2, 100, 100, w), file(100, 1, 2, 100, 100, d),
				file(102, 1, 2, 100, 100, w),
				file(202, 1, 2, 100, 100, w), file(202, 1, 2, 100, 100, d),
				file(202, 2, 3, 100, 100, w), file(202, 2, 3, 100, 100, d),
				file(302, 1, 2, 100, 100, w),
			},
			checkpointSetWithTableID: map[int64]map[string]struct{}{
				downstreamID(100): {cptKey(100, 1, w): struct{}{}},
				downstreamID(202): {cptKey(202, 1, w): struct{}{}},
			},
			splitSizeBytes: 80,
			splitKeyCount:  80,
			splitOnTable:   true,
			splitKeys: [][]byte{
				/*split table key*/ key(202, 2), /*split table key*/
			},
			tableIDWithFilesGroups: [][]restore.BackupFileSet{
				{files(102, []int{1}, []string{w})},
				//{files(202, []int{1, 1}, []string{w, d})},
				{files(202, []int{2, 2}, []string{w, d})},
				{files(302, []int{1}, []string{w})},
				//{files(100, []int{1, 1}, []string{w, d})},
			},
		},
		{ // large sst, no split-on-table, no checkpoint
			upstreamTableIDs:     []int64{100, 200, 300},
			upstreamPartitionIDs: map[int64][]int64{100: {101, 102, 103}, 200: {201, 202, 203}, 300: {301, 302, 303}},
			files: []*backuppb.File{
				file(100, 1, 2, 100, 100, w), file(100, 1, 2, 100, 100, d),
				file(102, 1, 2, 100, 100, w),
				file(202, 1, 2, 100, 100, w), file(202, 1, 2, 100, 100, d),
				file(202, 2, 3, 100, 100, w), file(202, 2, 3, 100, 100, d),
				file(302, 1, 2, 100, 100, w),
			},
			checkpointSetWithTableID: nil,
			splitSizeBytes:           80,
			splitKeyCount:            80,
			splitOnTable:             false,
			splitKeys: [][]byte{
				key(102, 2), key(202, 2), key(202, 3), key(302, 2), key(100, 2),
			},
			tableIDWithFilesGroups: [][]restore.BackupFileSet{
				{files(102, []int{1}, []string{w})},
				{files(202, []int{1, 1}, []string{w, d})},
				{files(202, []int{2, 2}, []string{w, d})},
				{files(302, []int{1}, []string{w})},
				{files(100, []int{1, 1}, []string{w, d})},
			},
		},
		{ // large sst, no split-on-table, checkpoint
			upstreamTableIDs:     []int64{100, 200, 300},
			upstreamPartitionIDs: map[int64][]int64{100: {101, 102, 103}, 200: {201, 202, 203}, 300: {301, 302, 303}},
			files: []*backuppb.File{
				file(100, 1, 2, 100, 100, w), file(100, 1, 2, 100, 100, d),
				file(102, 1, 2, 100, 100, w),
				file(202, 1, 2, 100, 100, w), file(202, 1, 2, 100, 100, d),
				file(202, 2, 3, 100, 100, w), file(202, 2, 3, 100, 100, d),
				file(302, 1, 2, 100, 100, w),
			},
			checkpointSetWithTableID: map[int64]map[string]struct{}{
				downstreamID(100): {cptKey(100, 1, w): struct{}{}},
				downstreamID(202): {cptKey(202, 1, w): struct{}{}},
			},
			splitSizeBytes: 80,
			splitKeyCount:  80,
			splitOnTable:   false,
			splitKeys: [][]byte{
				key(102, 2), key(202, 2), key(202, 3), key(302, 2), key(100, 2),
			},
			tableIDWithFilesGroups: [][]restore.BackupFileSet{
				{files(102, []int{1}, []string{w})},
				//{files(202, []int{1, 1}, []string{w, d})},
				{files(202, []int{2, 2}, []string{w, d})},
				{files(302, []int{1}, []string{w})},
				//{files(100, []int{1, 1}, []string{w, d})},
			},
		},
		{ // small sst 1, split-table, no checkpoint
			upstreamTableIDs:     []int64{100, 200, 300},
			upstreamPartitionIDs: map[int64][]int64{100: {101, 102, 103}, 200: {201, 202, 203}, 300: {301, 302, 303}},
			files: []*backuppb.File{
				file(100, 1, 2, 100, 100, w), file(100, 1, 2, 100, 100, d),
				file(102, 1, 2, 100, 100, w),
				file(202, 1, 2, 100, 100, w), file(202, 1, 2, 100, 100, d),
				file(202, 2, 3, 100, 100, w), file(202, 2, 3, 100, 100, d),
				file(302, 1, 2, 100, 100, w),
			},
			checkpointSetWithTableID: nil,
			splitSizeBytes:           350,
			splitKeyCount:            350,
			splitOnTable:             true,
			splitKeys: [][]byte{
				key(202, 2), /*split table key*/
			},
			tableIDWithFilesGroups: [][]restore.BackupFileSet{
				{files(102, []int{1}, []string{w})},
				{files(202, []int{1, 1}, []string{w, d})},
				{files(202, []int{2, 2}, []string{w, d})},
				{files(302, []int{1}, []string{w})},
				{files(100, []int{1, 1}, []string{w, d})},
			},
		},
		{ // small sst 1, split-table, checkpoint
			upstreamTableIDs:     []int64{100, 200, 300},
			upstreamPartitionIDs: map[int64][]int64{100: {101, 102, 103}, 200: {201, 202, 203}, 300: {301, 302, 303}},
			files: []*backuppb.File{
				file(100, 1, 2, 100, 100, w), file(100, 1, 2, 100, 100, d),
				file(102, 1, 2, 100, 100, w),
				file(202, 1, 2, 100, 100, w), file(202, 1, 2, 100, 100, d),
				file(202, 2, 3, 100, 100, w), file(202, 2, 3, 100, 100, d),
				file(302, 1, 2, 100, 100, w),
			},
			checkpointSetWithTableID: map[int64]map[string]struct{}{
				downstreamID(100): {cptKey(100, 1, w): struct{}{}},
				downstreamID(202): {cptKey(202, 1, w): struct{}{}},
			},
			splitSizeBytes: 350,
			splitKeyCount:  350,
			splitOnTable:   true,
			splitKeys: [][]byte{
				key(202, 2), /*split table key*/
			},
			tableIDWithFilesGroups: [][]restore.BackupFileSet{
				{files(102, []int{1}, []string{w})},
				// {files(202, []int{1, 1}, []string{w, d})},
				{files(202, []int{2, 2}, []string{w, d})},
				{files(302, []int{1}, []string{w})},
				// {files(100, []int{1, 1}, []string{w, d})},
			},
		},
		{ // small sst 1, no split-table, no checkpoint
			upstreamTableIDs:     []int64{100, 200, 300},
			upstreamPartitionIDs: map[int64][]int64{100: {101, 102, 103}, 200: {201, 202, 203}, 300: {301, 302, 303}},
			files: []*backuppb.File{
				file(100, 1, 2, 100, 100, w), file(100, 1, 2, 100, 100, d),
				file(102, 1, 2, 100, 100, w),
				file(202, 1, 2, 100, 100, w), file(202, 1, 2, 100, 100, d),
				file(202, 2, 3, 100, 100, w), file(202, 2, 3, 100, 100, d),
				file(302, 1, 2, 100, 100, w),
			},
			checkpointSetWithTableID: nil,
			splitSizeBytes:           350,
			splitKeyCount:            350,
			splitOnTable:             false,
			splitKeys: [][]byte{
				key(202, 2), key(302, 2), key(100, 2),
			},
			tableIDWithFilesGroups: [][]restore.BackupFileSet{
				{files(102, []int{1}, []string{w}), files(202, []int{1, 1}, []string{w, d})},
				{files(202, []int{2, 2}, []string{w, d}), files(302, []int{1}, []string{w})},
				{files(100, []int{1, 1}, []string{w, d})},
			},
		},
		{ // small sst 1, no split-table, checkpoint
			upstreamTableIDs:     []int64{100, 200, 300},
			upstreamPartitionIDs: map[int64][]int64{100: {101, 102, 103}, 200: {201, 202, 203}, 300: {301, 302, 303}},
			files: []*backuppb.File{
				file(100, 1, 2, 100, 100, w), file(100, 1, 2, 100, 100, d),
				file(102, 1, 2, 100, 100, w),
				file(202, 1, 2, 100, 100, w), file(202, 1, 2, 100, 100, d),
				file(202, 2, 3, 100, 100, w), file(202, 2, 3, 100, 100, d),
				file(302, 1, 2, 100, 100, w),
			},
			checkpointSetWithTableID: map[int64]map[string]struct{}{
				downstreamID(100): {cptKey(100, 1, w): struct{}{}},
				downstreamID(202): {cptKey(202, 1, w): struct{}{}},
			},
			splitSizeBytes: 350,
			splitKeyCount:  350,
			splitOnTable:   false,
			splitKeys: [][]byte{
				key(202, 2), key(302, 2), key(100, 2),
			},
			tableIDWithFilesGroups: [][]restore.BackupFileSet{
				{files(102, []int{1}, []string{w})},
				{files(202, []int{2, 2}, []string{w, d}), files(302, []int{1}, []string{w})},
			},
		},
		{ // small sst 2, split-table, no checkpoint
			upstreamTableIDs:     []int64{100, 200, 300},
			upstreamPartitionIDs: map[int64][]int64{100: {101, 102, 103}, 200: {201, 202, 203}, 300: {301, 302, 303}},
			files: []*backuppb.File{
				file(100, 1, 2, 100, 100, w), file(100, 1, 2, 100, 100, d),
				file(102, 1, 2, 100, 100, w),
				file(202, 1, 2, 100, 100, w), file(202, 1, 2, 100, 100, d),
				file(202, 2, 3, 100, 100, w), file(202, 2, 3, 100, 100, d),
				file(302, 1, 2, 100, 100, w),
			},
			checkpointSetWithTableID: nil,
			splitSizeBytes:           450,
			splitKeyCount:            450,
			splitOnTable:             true,
			splitKeys:                [][]byte{},
			tableIDWithFilesGroups: [][]restore.BackupFileSet{
				{files(102, []int{1}, []string{w})},
				{files(202, []int{1, 1, 2, 2}, []string{w, d, w, d})},
				{files(302, []int{1}, []string{w})},
				{files(100, []int{1, 1}, []string{w, d})},
			},
		},
		{ // small sst 2, split-table, checkpoint
			upstreamTableIDs:     []int64{100, 200, 300},
			upstreamPartitionIDs: map[int64][]int64{100: {101, 102, 103}, 200: {201, 202, 203}, 300: {301, 302, 303}},
			files: []*backuppb.File{
				file(100, 1, 2, 100, 100, w), file(100, 1, 2, 100, 100, d),
				file(102, 1, 2, 100, 100, w),
				file(202, 1, 2, 100, 100, w), file(202, 1, 2, 100, 100, d),
				file(202, 2, 3, 100, 100, w), file(202, 2, 3, 100, 100, d),
				file(302, 1, 2, 100, 100, w),
			},
			checkpointSetWithTableID: map[int64]map[string]struct{}{
				downstreamID(100): {cptKey(100, 1, w): struct{}{}},
				downstreamID(202): {cptKey(202, 1, w): struct{}{}},
			},
			splitSizeBytes: 450,
			splitKeyCount:  450,
			splitOnTable:   true,
			splitKeys:      [][]byte{},
			tableIDWithFilesGroups: [][]restore.BackupFileSet{
				{files(102, []int{1}, []string{w})},
				{files(202, []int{2, 2}, []string{w, d})},
				{files(302, []int{1}, []string{w})},
			},
		},
		{ // small sst 2, no split-table, no checkpoint
			upstreamTableIDs:     []int64{100, 200, 300},
			upstreamPartitionIDs: map[int64][]int64{100: {101, 102, 103}, 200: {201, 202, 203}, 300: {301, 302, 303}},
			files: []*backuppb.File{
				file(100, 1, 2, 100, 100, w), file(100, 1, 2, 100, 100, d),
				file(102, 1, 2, 100, 100, w),
				file(202, 1, 2, 100, 100, w), file(202, 1, 2, 100, 100, d),
				file(202, 2, 3, 100, 100, w), file(202, 2, 3, 100, 100, d),
				file(302, 1, 2, 100, 100, w),
			},
			checkpointSetWithTableID: nil,
			splitSizeBytes:           450,
			splitKeyCount:            450,
			splitOnTable:             false,
			splitKeys: [][]byte{
				key(102, 2), key(202, 3), key(100, 2),
			},
			tableIDWithFilesGroups: [][]restore.BackupFileSet{
				{files(102, []int{1}, []string{w})},
				{files(202, []int{1, 1, 2, 2}, []string{w, d, w, d})},
				{files(302, []int{1}, []string{w}), files(100, []int{1, 1}, []string{w, d})},
			},
		},
		{ // small sst 2, no split-table, checkpoint
			upstreamTableIDs:     []int64{100, 200, 300},
			upstreamPartitionIDs: map[int64][]int64{100: {101, 102, 103}, 200: {201, 202, 203}, 300: {301, 302, 303}},
			files: []*backuppb.File{
				file(100, 1, 2, 100, 100, w), file(100, 1, 2, 100, 100, d),
				file(102, 1, 2, 100, 100, w),
				file(202, 1, 2, 100, 100, w), file(202, 1, 2, 100, 100, d),
				file(202, 2, 3, 100, 100, w), file(202, 2, 3, 100, 100, d),
				file(302, 1, 2, 100, 100, w),
			},
			checkpointSetWithTableID: map[int64]map[string]struct{}{
				downstreamID(100): {cptKey(100, 1, w): struct{}{}},
				downstreamID(202): {cptKey(202, 1, w): struct{}{}},
			},
			splitSizeBytes: 450,
			splitKeyCount:  450,
			splitOnTable:   false,
			splitKeys: [][]byte{
				key(102, 2), key(202, 3), key(100, 2),
			},
			tableIDWithFilesGroups: [][]restore.BackupFileSet{
				{files(102, []int{1}, []string{w})},
				{files(202, []int{2, 2}, []string{w, d})},
				{files(302, []int{1}, []string{w})},
			},
		},
		{ // small sst 3, no split-table, no checkpoint
			upstreamTableIDs:     []int64{100, 200, 300},
			upstreamPartitionIDs: map[int64][]int64{100: {101, 102, 103}, 200: {201, 202, 203}, 300: {301, 302, 303}},
			files: []*backuppb.File{
				file(100, 1, 2, 100, 100, w), file(100, 1, 2, 100, 100, d),
				file(102, 1, 2, 100, 100, w),
				file(202, 1, 2, 100, 100, w), file(202, 1, 2, 100, 100, d),
				file(202, 2, 3, 100, 100, w), file(202, 2, 3, 100, 100, d),
				file(302, 1, 2, 100, 100, w),
			},
			checkpointSetWithTableID: nil,
			splitSizeBytes:           501,
			splitKeyCount:            501,
			splitOnTable:             false,
			splitKeys: [][]byte{
				key(202, 3), key(100, 2),
			},
			tableIDWithFilesGroups: [][]restore.BackupFileSet{
				{files(102, []int{1}, []string{w}), files(202, []int{1, 1, 2, 2}, []string{w, d, w, d})},
				{files(302, []int{1}, []string{w}), files(100, []int{1, 1}, []string{w, d})},
			},
		},
		{ // small sst 3, no split-table, checkpoint
			upstreamTableIDs:     []int64{100, 200, 300},
			upstreamPartitionIDs: map[int64][]int64{100: {101, 102, 103}, 200: {201, 202, 203}, 300: {301, 302, 303}},
			files: []*backuppb.File{
				file(100, 1, 2, 100, 100, w), file(100, 1, 2, 100, 100, d),
				file(102, 1, 2, 100, 100, w),
				file(202, 1, 2, 100, 100, w), file(202, 1, 2, 100, 100, d),
				file(202, 2, 3, 100, 100, w), file(202, 2, 3, 100, 100, d),
				file(302, 1, 2, 100, 100, w),
			},
			checkpointSetWithTableID: map[int64]map[string]struct{}{
				downstreamID(100): {cptKey(100, 1, w): struct{}{}},
				downstreamID(202): {cptKey(202, 1, w): struct{}{}},
			},
			splitSizeBytes: 501,
			splitKeyCount:  501,
			splitOnTable:   false,
			splitKeys: [][]byte{
				key(202, 3), key(100, 2),
			},
			tableIDWithFilesGroups: [][]restore.BackupFileSet{
				{files(102, []int{1}, []string{w}), files(202, []int{2, 2}, []string{w, d, w, d})},
				{files(302, []int{1}, []string{w})},
			},
		},
		{ // small sst 4, no split-table, no checkpoint
			upstreamTableIDs:     []int64{100, 200, 300},
			upstreamPartitionIDs: map[int64][]int64{100: {101, 102, 103}, 200: {201, 202, 203}, 300: {301, 302, 303}},
			files: []*backuppb.File{
				file(100, 1, 2, 100, 100, w), file(100, 1, 2, 100, 100, d),
				file(102, 1, 2, 100, 100, w),
				file(202, 1, 2, 100, 100, w), file(202, 1, 2, 100, 100, d),
				file(202, 2, 3, 400, 400, w), file(202, 2, 3, 80, 80, d),
				file(302, 1, 2, 10, 10, w),
			},
			checkpointSetWithTableID: nil,
			splitSizeBytes:           501,
			splitKeyCount:            501,
			splitOnTable:             false,
			splitKeys: [][]byte{
				key(202, 2), key(302, 2), key(100, 2),
			},
			tableIDWithFilesGroups: [][]restore.BackupFileSet{
				{files(102, []int{1}, []string{w}), files(202, []int{1, 1}, []string{w, d})},
				{files(202, []int{2, 2}, []string{w, d}), files(302, []int{1}, []string{w})},
				{files(100, []int{1, 1}, []string{w, d})},
			},
		},
		{ // small sst 4, no split-table, checkpoint
			upstreamTableIDs:     []int64{100, 200, 300},
			upstreamPartitionIDs: map[int64][]int64{100: {101, 102, 103}, 200: {201, 202, 203}, 300: {301, 302, 303}},
			files: []*backuppb.File{
				file(100, 1, 2, 100, 100, w), file(100, 1, 2, 100, 100, d),
				file(102, 1, 2, 100, 100, w),
				file(202, 1, 2, 100, 100, w), file(202, 1, 2, 100, 100, d),
				file(202, 2, 3, 400, 400, w), file(202, 2, 3, 80, 80, d),
				file(302, 1, 2, 10, 10, w),
			},
			checkpointSetWithTableID: map[int64]map[string]struct{}{
				downstreamID(100): {cptKey(100, 1, w): struct{}{}},
				downstreamID(202): {cptKey(202, 1, w): struct{}{}},
			},
			splitSizeBytes: 501,
			splitKeyCount:  501,
			splitOnTable:   false,
			splitKeys: [][]byte{
				key(202, 2), key(302, 2), key(100, 2),
			},
			tableIDWithFilesGroups: [][]restore.BackupFileSet{
				{files(102, []int{1}, []string{w})},
				{files(202, []int{2, 2}, []string{w, d}), files(302, []int{1}, []string{w})},
			},
		},
	}

	for i, cs := range cases {
		t.Log(i)
		createdTables := generateCreatedTables(t, cs.upstreamTableIDs, cs.upstreamPartitionIDs, downstreamID)
		onProgress := func(i int64) { updateCh.IncBy(i) }
		splitKeys, tableIDWithFilesGroups, err := snapclient.SortAndValidateFileRanges(createdTables, cs.files, cs.checkpointSetWithTableID, cs.splitSizeBytes, cs.splitKeyCount, cs.splitOnTable, onProgress)
		require.NoError(t, err)
		require.Equal(t, cs.splitKeys, splitKeys)
		require.Equal(t, len(cs.tableIDWithFilesGroups), len(tableIDWithFilesGroups))
		for i, expectFilesGroup := range cs.tableIDWithFilesGroups {
			actualFilesGroup := tableIDWithFilesGroups[i]
			require.Equal(t, len(expectFilesGroup), len(actualFilesGroup))
			for j, expectFiles := range expectFilesGroup {
				actualFiles := actualFilesGroup[j]
				require.Equal(t, expectFiles.TableID, actualFiles.TableID)
<<<<<<< HEAD
				for k, expectFile := range expectFiles.Files {
=======
				for k, expectFile := range expectFiles.SSTFiles {
>>>>>>> 53469325
					actualFile := actualFiles.SSTFiles[k]
					require.Equal(t, expectFile.Name, actualFile.Name)
				}
			}
		}
	}
}<|MERGE_RESOLUTION|>--- conflicted
+++ resolved
@@ -667,11 +667,7 @@
 			for j, expectFiles := range expectFilesGroup {
 				actualFiles := actualFilesGroup[j]
 				require.Equal(t, expectFiles.TableID, actualFiles.TableID)
-<<<<<<< HEAD
-				for k, expectFile := range expectFiles.Files {
-=======
 				for k, expectFile := range expectFiles.SSTFiles {
->>>>>>> 53469325
 					actualFile := actualFiles.SSTFiles[k]
 					require.Equal(t, expectFile.Name, actualFile.Name)
 				}

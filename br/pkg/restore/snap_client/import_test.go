// Copyright 2024 PingCAP, Inc.
//
// Licensed under the Apache License, Version 2.0 (the "License");
// you may not use this file except in compliance with the License.
// You may obtain a copy of the License at
//
//     http://www.apache.org/licenses/LICENSE-2.0
//
// Unless required by applicable law or agreed to in writing, software
// distributed under the License is distributed on an "AS IS" BASIS,
// WITHOUT WARRANTIES OR CONDITIONS OF ANY KIND, either express or implied.
// See the License for the specific language governing permissions and
// limitations under the License.

package snapclient_test

import (
	"context"
	"testing"

	backuppb "github.com/pingcap/kvproto/pkg/brpb"
	"github.com/pingcap/kvproto/pkg/import_sstpb"
	"github.com/pingcap/kvproto/pkg/kvrpcpb"
	"github.com/pingcap/kvproto/pkg/metapb"
	"github.com/pingcap/tidb/br/pkg/restore"
	importclient "github.com/pingcap/tidb/br/pkg/restore/internal/import_client"
	snapclient "github.com/pingcap/tidb/br/pkg/restore/snap_client"
	"github.com/pingcap/tidb/br/pkg/restore/split"
	restoreutils "github.com/pingcap/tidb/br/pkg/restore/utils"
	"github.com/pingcap/tidb/pkg/util/codec"
	"github.com/stretchr/testify/require"
)

func TestGetKeyRangeByMode(t *testing.T) {
	file := &backuppb.File{
		Name:     "file_write.sst",
		StartKey: []byte("t1a"),
		EndKey:   []byte("t1ccc"),
	}
	endFile := &backuppb.File{
		Name:     "file_write.sst",
		StartKey: []byte("t1a"),
		EndKey:   []byte(""),
	}
	rule := &restoreutils.RewriteRules{
		Data: []*import_sstpb.RewriteRule{
			{
				OldKeyPrefix: []byte("t1"),
				NewKeyPrefix: []byte("t2"),
			},
		},
	}
	// raw kv
	testRawFn := snapclient.GetKeyRangeByMode(snapclient.Raw)
	start, end, err := testRawFn(file, rule)
	require.NoError(t, err)
	require.Equal(t, []byte("t1a"), start)
	require.Equal(t, []byte("t1ccc"), end)

	start, end, err = testRawFn(endFile, rule)
	require.NoError(t, err)
	require.Equal(t, []byte("t1a"), start)
	require.Equal(t, []byte(""), end)

	// txn kv: the keys must be encoded.
	testTxnFn := snapclient.GetKeyRangeByMode(snapclient.Txn)
	start, end, err = testTxnFn(file, rule)
	require.NoError(t, err)
	require.Equal(t, codec.EncodeBytes(nil, []byte("t1a")), start)
	require.Equal(t, codec.EncodeBytes(nil, []byte("t1ccc")), end)

	start, end, err = testTxnFn(endFile, rule)
	require.NoError(t, err)
	require.Equal(t, codec.EncodeBytes(nil, []byte("t1a")), start)
	require.Equal(t, []byte(""), end)

	// normal kv: the keys must be encoded.
	testFn := snapclient.GetKeyRangeByMode(snapclient.TiDBFull)
	start, end, err = testFn(file, rule)
	require.NoError(t, err)
	require.Equal(t, codec.EncodeBytes(nil, []byte("t2a")), start)
	require.Equal(t, codec.EncodeBytes(nil, []byte("t2ccc")), end)

	// TODO maybe fix later
	// current restore does not support rewrite empty endkey.
	// because backup guarantees that the end key is not empty.
	// start, end, err = testFn(endFile, rule)
	// require.NoError(t, err)
	// require.Equal(t, codec.EncodeBytes(nil, []byte("t2a")), start)
	// require.Equal(t, []byte(""), end)
}

func TestGetSSTMetaFromFile(t *testing.T) {
	file := &backuppb.File{
		Name:     "file_write.sst",
		StartKey: []byte("t1a"),
		EndKey:   []byte("t1ccc"),
	}
	rule := &import_sstpb.RewriteRule{
		OldKeyPrefix: []byte("t1"),
		NewKeyPrefix: []byte("t2"),
	}
	region := &metapb.Region{
		StartKey: []byte("t2abc"),
		EndKey:   []byte("t3a"),
	}
	sstMeta, err := snapclient.GetSSTMetaFromFile(file, region, rule, snapclient.RewriteModeLegacy)
	require.Nil(t, err)
	require.Equal(t, "t2abc", string(sstMeta.GetRange().GetStart()))
	require.Equal(t, "t2\xff\xff\xff\xff\xff\xff\xff\xff\xff\xff", string(sstMeta.GetRange().GetEnd()))
}

type fakeImporterClient struct {
	importclient.ImporterClient

	speedLimit map[uint64]uint64
}

func newFakeImporterClient() *fakeImporterClient {
	return &fakeImporterClient{
		speedLimit: make(map[uint64]uint64),
	}
}

func (client *fakeImporterClient) SetDownloadSpeedLimit(
	ctx context.Context,
	storeID uint64,
	req *import_sstpb.SetDownloadSpeedLimitRequest,
) (*import_sstpb.SetDownloadSpeedLimitResponse, error) {
	client.speedLimit[storeID] = req.SpeedLimit
	return &import_sstpb.SetDownloadSpeedLimitResponse{}, nil
}

func (client *fakeImporterClient) CheckMultiIngestSupport(ctx context.Context, stores []uint64) error {
	return nil
}

func (client *fakeImporterClient) CloseGrpcClient() error {
	return nil
}

func (client *fakeImporterClient) DownloadSST(
	ctx context.Context,
	storeID uint64,
	req *import_sstpb.DownloadRequest,
) (*import_sstpb.DownloadResponse, error) {
	return &import_sstpb.DownloadResponse{Range: *req.Sst.Range}, nil
}

func (client *fakeImporterClient) MultiIngest(
	ctx context.Context,
	storeID uint64,
	req *import_sstpb.MultiIngestRequest,
) (*import_sstpb.IngestResponse, error) {
	return &import_sstpb.IngestResponse{}, nil
}

func TestSnapImporter(t *testing.T) {
	ctx := context.Background()
	splitClient := split.NewFakeSplitClient()
	for _, region := range generateRegions() {
		splitClient.AppendPdRegion(region)
	}
	importClient := newFakeImporterClient()
<<<<<<< HEAD
	importer, err := snapclient.NewSnapFileImporter(ctx, nil, kvrpcpb.APIVersion_V1, splitClient, importClient, nil, snapclient.TiDBFull, generateStores(), snapclient.RewriteModeKeyspace, 10, nil, nil)
=======
	opt := snapclient.NewSnapFileImporterOptionsForTest(splitClient, importClient, generateStores(), snapclient.RewriteModeKeyspace, 10)
	importer, err := snapclient.NewSnapFileImporter(ctx, kvrpcpb.APIVersion_V1, snapclient.TiDBFull, opt)
>>>>>>> 53469325
	require.NoError(t, err)
	err = importer.SetDownloadSpeedLimit(ctx, 1, 5)
	require.NoError(t, err)
	require.Equal(t, uint64(5), importClient.speedLimit[1])
	err = importer.SetRawRange(nil, nil)
	require.Error(t, err)
	files, rules := generateFiles()
	for _, file := range files {
<<<<<<< HEAD
		importer.WaitUntilUnblock()
		err = importer.Import(ctx, restore.RestoreFilesInfo{SSTFiles: []*backuppb.File{file}, RewriteRules: rules})
=======
		importer.PauseForBackpressure()
		err = importer.Import(ctx, restore.BackupFileSet{SSTFiles: []*backuppb.File{file}, RewriteRules: rules})
>>>>>>> 53469325
		require.NoError(t, err)
	}
	err = importer.Close()
	require.NoError(t, err)
}

func TestSnapImporterRaw(t *testing.T) {
	ctx := context.Background()
	splitClient := split.NewFakeSplitClient()
	for _, region := range generateRegions() {
		splitClient.AppendPdRegion(region)
	}
	importClient := newFakeImporterClient()
<<<<<<< HEAD
	importer, err := snapclient.NewSnapFileImporter(ctx, nil, kvrpcpb.APIVersion_V1, splitClient, importClient, nil, snapclient.Raw, generateStores(), snapclient.RewriteModeKeyspace, 10, nil, nil)
=======
	opt := snapclient.NewSnapFileImporterOptionsForTest(splitClient, importClient, generateStores(), snapclient.RewriteModeKeyspace, 10)
	importer, err := snapclient.NewSnapFileImporter(ctx, kvrpcpb.APIVersion_V1, snapclient.Raw, opt)
>>>>>>> 53469325
	require.NoError(t, err)
	err = importer.SetRawRange([]byte(""), []byte(""))
	require.NoError(t, err)
	files, rules := generateFiles()
	for _, file := range files {
<<<<<<< HEAD
		importer.WaitUntilUnblock()
		err = importer.Import(ctx, restore.RestoreFilesInfo{SSTFiles: []*backuppb.File{file}, RewriteRules: rules})
=======
		importer.PauseForBackpressure()
		err = importer.Import(ctx, restore.BackupFileSet{SSTFiles: []*backuppb.File{file}, RewriteRules: rules})
>>>>>>> 53469325
		require.NoError(t, err)
	}
	err = importer.Close()
	require.NoError(t, err)
}<|MERGE_RESOLUTION|>--- conflicted
+++ resolved
@@ -162,12 +162,8 @@
 		splitClient.AppendPdRegion(region)
 	}
 	importClient := newFakeImporterClient()
-<<<<<<< HEAD
-	importer, err := snapclient.NewSnapFileImporter(ctx, nil, kvrpcpb.APIVersion_V1, splitClient, importClient, nil, snapclient.TiDBFull, generateStores(), snapclient.RewriteModeKeyspace, 10, nil, nil)
-=======
 	opt := snapclient.NewSnapFileImporterOptionsForTest(splitClient, importClient, generateStores(), snapclient.RewriteModeKeyspace, 10)
 	importer, err := snapclient.NewSnapFileImporter(ctx, kvrpcpb.APIVersion_V1, snapclient.TiDBFull, opt)
->>>>>>> 53469325
 	require.NoError(t, err)
 	err = importer.SetDownloadSpeedLimit(ctx, 1, 5)
 	require.NoError(t, err)
@@ -176,13 +172,8 @@
 	require.Error(t, err)
 	files, rules := generateFiles()
 	for _, file := range files {
-<<<<<<< HEAD
-		importer.WaitUntilUnblock()
-		err = importer.Import(ctx, restore.RestoreFilesInfo{SSTFiles: []*backuppb.File{file}, RewriteRules: rules})
-=======
 		importer.PauseForBackpressure()
 		err = importer.Import(ctx, restore.BackupFileSet{SSTFiles: []*backuppb.File{file}, RewriteRules: rules})
->>>>>>> 53469325
 		require.NoError(t, err)
 	}
 	err = importer.Close()
@@ -196,24 +187,15 @@
 		splitClient.AppendPdRegion(region)
 	}
 	importClient := newFakeImporterClient()
-<<<<<<< HEAD
-	importer, err := snapclient.NewSnapFileImporter(ctx, nil, kvrpcpb.APIVersion_V1, splitClient, importClient, nil, snapclient.Raw, generateStores(), snapclient.RewriteModeKeyspace, 10, nil, nil)
-=======
 	opt := snapclient.NewSnapFileImporterOptionsForTest(splitClient, importClient, generateStores(), snapclient.RewriteModeKeyspace, 10)
 	importer, err := snapclient.NewSnapFileImporter(ctx, kvrpcpb.APIVersion_V1, snapclient.Raw, opt)
->>>>>>> 53469325
 	require.NoError(t, err)
 	err = importer.SetRawRange([]byte(""), []byte(""))
 	require.NoError(t, err)
 	files, rules := generateFiles()
 	for _, file := range files {
-<<<<<<< HEAD
-		importer.WaitUntilUnblock()
-		err = importer.Import(ctx, restore.RestoreFilesInfo{SSTFiles: []*backuppb.File{file}, RewriteRules: rules})
-=======
 		importer.PauseForBackpressure()
 		err = importer.Import(ctx, restore.BackupFileSet{SSTFiles: []*backuppb.File{file}, RewriteRules: rules})
->>>>>>> 53469325
 		require.NoError(t, err)
 	}
 	err = importer.Close()

--- conflicted
+++ resolved
@@ -736,11 +736,7 @@
 func tmp(t *testing.T) *storage.LocalStorage {
 	tmpDir := t.TempDir()
 	s, err := storage.NewLocalStorage(tmpDir)
-<<<<<<< HEAD
-	require.NoError(t, os.MkdirAll(path.Join(tmpDir, migrationPrefix), 0644))
-=======
 	require.NoError(t, os.MkdirAll(path.Join(tmpDir, migrationPrefix), 0744))
->>>>>>> 64c8d318
 	require.NoError(t, err)
 	s.IgnoreEnoentForDelete = true
 	return s
@@ -2741,10 +2737,6 @@
 	mg := est.MergeAndMigrateTo(ctx, 2)
 	require.Len(t, mg.Warnings, 1)
 	require.Error(t, mg.Warnings[0], "this disk remembers nothing")
-<<<<<<< HEAD
-	fmt.Printf("mg: %v\n", mg)
-=======
->>>>>>> 64c8d318
 	requireMigrationsEqual(t, mg.NewBase, mig(mDel(mN(1), lN(1), lN(2))))
 
 	mg = est.MergeAndMigrateTo(ctx, 2)
@@ -2793,8 +2785,6 @@
 	// So the dir itself won't be deleted, we check the content has been deleted here.
 	require.NoFileExists(t, path.Join(s.Base(), cDir(1), "monolith"))
 	require.NoFileExists(t, path.Join(s.Base(), aDir(1), "monolith"))
-<<<<<<< HEAD
-=======
 }
 
 func TestWithSimpleTruncate(t *testing.T) {
@@ -2839,5 +2829,4 @@
 			})
 		}
 	}
->>>>>>> 64c8d318
 }
--- conflicted
+++ resolved
@@ -92,12 +92,7 @@
 }
 
 func keyIs(t *testing.T, key, value []byte, etcd *embed.Etcd) {
-<<<<<<< HEAD
-	ctx := context.Background()
-	r, err := etcd.Server.KV().Range(ctx, key, nil, mvcc.RangeOptions{})
-=======
 	r, err := etcd.Server.KV().Range(context.TODO(), key, nil, mvcc.RangeOptions{})
->>>>>>> ebd27f88
 	require.NoError(t, err)
 	require.Len(t, r.KVs, 1)
 	require.Equal(t, key, r.KVs[0].Key)
@@ -105,34 +100,19 @@
 }
 
 func keyExists(t *testing.T, key []byte, etcd *embed.Etcd) {
-<<<<<<< HEAD
-	ctx := context.Background()
-	r, err := etcd.Server.KV().Range(ctx, key, nil, mvcc.RangeOptions{})
-=======
 	r, err := etcd.Server.KV().Range(context.TODO(), key, nil, mvcc.RangeOptions{})
->>>>>>> ebd27f88
 	require.NoError(t, err)
 	require.Len(t, r.KVs, 1)
 }
 
 func keyNotExists(t *testing.T, key []byte, etcd *embed.Etcd) {
-<<<<<<< HEAD
-	ctx := context.Background()
-	r, err := etcd.Server.KV().Range(ctx, key, nil, mvcc.RangeOptions{})
-=======
 	r, err := etcd.Server.KV().Range(context.TODO(), key, nil, mvcc.RangeOptions{})
->>>>>>> ebd27f88
 	require.NoError(t, err)
 	require.Len(t, r.KVs, 0)
 }
 
 func rangeMatches(t *testing.T, ranges stream.Ranges, etcd *embed.Etcd) {
-<<<<<<< HEAD
-	ctx := context.Background()
-	r, err := etcd.Server.KV().Range(ctx, ranges[0].StartKey, ranges[len(ranges)-1].EndKey, mvcc.RangeOptions{})
-=======
 	r, err := etcd.Server.KV().Range(context.TODO(), ranges[0].StartKey, ranges[len(ranges)-1].EndKey, mvcc.RangeOptions{})
->>>>>>> ebd27f88
 	require.NoError(t, err)
 	if len(r.KVs) != len(ranges) {
 		t.Logf("len(ranges) not match len(response.KVs) [%d vs %d]", len(ranges), len(r.KVs))
@@ -146,12 +126,7 @@
 }
 
 func rangeIsEmpty(t *testing.T, prefix []byte, etcd *embed.Etcd) {
-<<<<<<< HEAD
-	ctx := context.Background()
-	r, err := etcd.Server.KV().Range(ctx, prefix, kv.PrefixNextKey(prefix), mvcc.RangeOptions{})
-=======
 	r, err := etcd.Server.KV().Range(context.TODO(), prefix, kv.PrefixNextKey(prefix), mvcc.RangeOptions{})
->>>>>>> ebd27f88
 	require.NoError(t, err)
 	require.Len(t, r.KVs, 0)
 }

--- conflicted
+++ resolved
@@ -191,13 +191,11 @@
 	// num = deleted files
 	updateFn func(num int64),
 ) ([]string, error) {
-<<<<<<< HEAD
 	hst := ms.hook(st)
 	est := MigerationExtension(hst)
 	est.Hooks = updateFnHook{updateFn: updateFn}
 	res := MigratedTo{NewBase: new(pb.Migration)}
 	est.doTruncatingLogs(ctx, ms.metadataInfos, from, &res)
-=======
 	var notDeleted struct {
 		item []string
 		sync.Mutex
@@ -216,22 +214,6 @@
 			if cx.Err() != nil {
 				return cx.Err()
 			}
-
-			data, err := storage.ReadFile(ctx, path)
-			if err != nil {
-				return err
-			}
-
-			meta, err := ms.Helper.ParseToMetadataHard(data)
-			if err != nil {
-				return err
-			}
-
-			num, notDeletedItems, err := ms.removeDataFilesAndUpdateMetadata(ctx, storage, from, meta, path)
-			if err != nil {
-				return err
-			}
->>>>>>> 94b2ac04
 
 	if bst, ok := hst.ExternalStorage.(*storage.Batched); ok {
 		effs, err := storage.SaveJSONEffectsToTmp(bst.ReadOnlyEffects())

--- conflicted
+++ resolved
@@ -29,16 +29,14 @@
 	"github.com/pingcap/tidb/pkg/util/mathutil"
 	"go.uber.org/multierr"
 	"go.uber.org/zap"
+	"golang.org/x/sync/errgroup"
 )
 
 const (
 	baseMigrationSN   = 0
 	baseMigrationName = "BASE"
 	baseTmp           = "BASE_TMP"
-<<<<<<< HEAD
-=======
 	metaSuffix        = ".meta"
->>>>>>> 64c8d318
 	migrationPrefix   = "v1/migrations"
 )
 
@@ -199,11 +197,7 @@
 	est := MigerationExtension(hst)
 	est.Hooks = updateFnHook{updateFn: updateFn}
 	res := MigratedTo{NewBase: new(pb.Migration)}
-<<<<<<< HEAD
-	est.doTruncatingLogs(ctx, ms.metadataInfos, from, &res)
-=======
 	est.doTruncateLogs(ctx, ms, from, &res)
->>>>>>> 64c8d318
 
 	if bst, ok := hst.ExternalStorage.(*storage.Batched); ok {
 		effs, err := storage.SaveJSONEffectsToTmp(bst.ReadOnlyEffects())
@@ -217,7 +211,6 @@
 	notDeleted := []string{}
 	for _, me := range res.NewBase.EditMeta {
 		notDeleted = append(notDeleted, me.DeletePhysicalFiles...)
-<<<<<<< HEAD
 	}
 
 	// Hacking: if we started to delete some files, we must enter the `cleanUp` phase,
@@ -226,16 +219,6 @@
 		return nil, multierr.Combine(res.Warnings...)
 	}
 
-=======
-	}
-
-	// Hacking: if we started to delete some files, we must enter the `cleanUp` phase,
-	// then, all warnings should be `cannot delete file`.
-	if len(res.Warnings) > 0 && len(notDeleted) == 0 {
-		return nil, multierr.Combine(res.Warnings...)
-	}
-
->>>>>>> 64c8d318
 	return notDeleted, nil
 }
 
@@ -351,12 +334,6 @@
 
 func AddMigrationToTable(m *pb.Migration, table *glue.Table) {
 	rd := color.New(color.FgHiRed).Sprint
-<<<<<<< HEAD
-	if m.TruncatedTo > 0 {
-		table.Add("truncated-to", strconv.FormatUint(m.TruncatedTo, 10))
-	}
-=======
->>>>>>> 64c8d318
 	for i, c := range m.Compactions {
 		addCompactionToTable(c, table, i)
 	}
@@ -386,10 +363,7 @@
 	for i, c := range m.DestructPrefix {
 		table.Add(fmt.Sprintf("destruct-prefix[%02d]", i), rd(c))
 	}
-<<<<<<< HEAD
-=======
 	table.Add("truncate-to", rd(m.TruncatedTo))
->>>>>>> 64c8d318
 }
 
 func addCompactionToTable(m *pb.LogFileCompaction, table *glue.Table, idx int) {
@@ -435,19 +409,11 @@
 
 	StartDeletingForTruncating(meta *StreamMetadataSet, shiftTS uint64)
 	DeletedAFileForTruncating(count int)
-<<<<<<< HEAD
-
-	StartHandlingMetaEdits([]*pb.MetaEdit)
-	HandledAMetaEdit(*pb.MetaEdit)
-
-	FinishMigrateTo()
-=======
 	DeletedAllFilesForTruncating()
 
 	StartHandlingMetaEdits([]*pb.MetaEdit)
 	HandledAMetaEdit(*pb.MetaEdit)
 	HandingMetaEditDone()
->>>>>>> 64c8d318
 }
 
 func NewProgressBarHooks(console glue.ConsoleOperations) *ProgressBarHooks {
@@ -463,10 +429,7 @@
 }
 
 func (p *ProgressBarHooks) StartLoadingMetaForTruncating() {
-<<<<<<< HEAD
-=======
 	log.Info("Start reading metadata.")
->>>>>>> 64c8d318
 	p.readMetaDone = p.console.ShowTask("Reading Metadata... ", glue.WithTimeCost())
 }
 
@@ -504,15 +467,12 @@
 	}
 }
 
-<<<<<<< HEAD
-=======
 func (p *ProgressBarHooks) DeletedAllFilesForTruncating() {
 	if p.deletingForTruncateProg != nil {
 		p.deletingForTruncateProg.Close()
 	}
 }
 
->>>>>>> 64c8d318
 func (p *ProgressBarHooks) StartHandlingMetaEdits(edits []*pb.MetaEdit) {
 	p.handlingMetaEditProg = p.console.StartProgressBar(
 		"Applying Meta Edits", len(edits),
@@ -527,14 +487,7 @@
 	}
 }
 
-<<<<<<< HEAD
-func (p *ProgressBarHooks) FinishMigrateTo() {
-	if p.deletingForTruncateProg != nil {
-		p.deletingForTruncateProg.Close()
-	}
-=======
 func (p *ProgressBarHooks) HandingMetaEditDone() {
->>>>>>> 64c8d318
 	if p.handlingMetaEditProg != nil {
 		p.handlingMetaEditProg.Close()
 	}
@@ -547,16 +500,10 @@
 func (NoHooks) EndLoadingMetaForTruncating()                                       {}
 func (NoHooks) StartDeletingForTruncating(meta *StreamMetadataSet, shiftTS uint64) {}
 func (NoHooks) DeletedAFileForTruncating(count int)                                {}
-<<<<<<< HEAD
-func (NoHooks) StartHandlingMetaEdits([]*pb.MetaEdit)                              {}
-func (NoHooks) HandledAMetaEdit(*pb.MetaEdit)                                      {}
-func (NoHooks) FinishMigrateTo()                                                   {}
-=======
 func (NoHooks) DeletedAllFilesForTruncating()                                      {}
 func (NoHooks) StartHandlingMetaEdits([]*pb.MetaEdit)                              {}
 func (NoHooks) HandledAMetaEdit(*pb.MetaEdit)                                      {}
 func (NoHooks) HandingMetaEditDone()                                               {}
->>>>>>> 64c8d318
 
 // MigrateionExtnsion installs the extension methods to an `ExternalStorage`.
 func MigerationExtension(s storage.ExternalStorage) MigrationExt {
@@ -571,21 +518,12 @@
 // The merged migration contains all operations from the two arguments.
 func MergeMigrations(m1 *pb.Migration, m2 *pb.Migration) *pb.Migration {
 	out := new(pb.Migration)
-<<<<<<< HEAD
-	out.EditMeta = mergeMetaEdits(m1.EditMeta, m2.EditMeta)
-	out.Compactions = append(out.Compactions, m1.Compactions...)
-	out.Compactions = append(out.Compactions, m2.Compactions...)
-	out.TruncatedTo = mathutil.Max(m1.TruncatedTo, m2.TruncatedTo)
-	out.DestructPrefix = append(out.DestructPrefix, m1.DestructPrefix...)
-	out.DestructPrefix = append(out.DestructPrefix, m2.DestructPrefix...)
-=======
 	out.EditMeta = mergeMetaEdits(m1.GetEditMeta(), m2.GetEditMeta())
 	out.Compactions = append(out.Compactions, m1.GetCompactions()...)
 	out.Compactions = append(out.Compactions, m2.GetCompactions()...)
 	out.TruncatedTo = mathutil.Max(m1.GetTruncatedTo(), m2.GetTruncatedTo())
 	out.DestructPrefix = append(out.DestructPrefix, m1.GetDestructPrefix()...)
 	out.DestructPrefix = append(out.DestructPrefix, m2.GetDestructPrefix()...)
->>>>>>> 64c8d318
 	return out
 }
 
@@ -658,11 +596,7 @@
 	})
 
 	var result Migrations
-<<<<<<< HEAD
-	if collected.Item[0].SeqNum == baseMigrationSN {
-=======
 	if len(collected.Item) > 0 && collected.Item[0].SeqNum == baseMigrationSN {
->>>>>>> 64c8d318
 		result = Migrations{
 			Base:   &collected.Item[0].Content,
 			Layers: collected.Item[1:],
@@ -688,29 +622,6 @@
 	return batchSelf.s.(*storage.Batched).ReadOnlyEffects()
 }
 
-<<<<<<< HEAD
-func (m MigrationExt) AppendMigration(ctx context.Context, mig *pb.Migration) error {
-	migs, err := m.Load(ctx)
-	if err != nil {
-		return err
-	}
-	newSN := migs.Layers[len(migs.Layers)-1].SeqNum + 1
-	name := nameOf(mig, newSN)
-	data, err := mig.Marshal()
-	if err != nil {
-		return errors.Annotatef(err, "failed to encode the migration %s", mig)
-	}
-	return m.s.WriteFile(ctx, name, data)
-}
-
-func (migs Migrations) AllPbMigrations() []*pb.Migration {
-	pbMigs := make([]*pb.Migration, 0, len(migs.Layers)+1)
-	pbMigs = append(pbMigs, migs.Base)
-	for _, m := range migs.Layers {
-		pbMigs = append(pbMigs, &m.Content)
-	}
-	return pbMigs
-=======
 func (m MigrationExt) AppendMigration(ctx context.Context, mig *pb.Migration) (int, error) {
 	migs, err := m.Load(ctx)
 	if err != nil {
@@ -723,7 +634,6 @@
 		return 0, errors.Annotatef(err, "failed to encode the migration %s", mig)
 	}
 	return newSN, m.s.WriteFile(ctx, name, data)
->>>>>>> 64c8d318
 }
 
 // MergeTo merges migrations from the BASE in the live migrations until the specified sequence number.
@@ -742,11 +652,6 @@
 	return newBase
 }
 
-<<<<<<< HEAD
-// MergeAndMigrateTo will merge the migrations from BASE until the specified SN, then migrate to it.
-// Finally it writes the new BASE and remove stale migrations from the storage.
-func (m MigrationExt) MergeAndMigrateTo(ctx context.Context, seq int) (result MergeAndMigratedTo) {
-=======
 type mergeAndMigrateToConfig struct {
 	interactiveCheck       func(context.Context, *pb.Migration) bool
 	alwaysRunTruncate      bool
@@ -794,7 +699,6 @@
 		o(&config)
 	}
 
->>>>>>> 64c8d318
 	migs, err := m.Load(ctx)
 	if err != nil {
 		result.MigratedTo = MigratedTo{
@@ -805,17 +709,11 @@
 	}
 	result.Base = migs.Base
 	for _, mig := range migs.Layers {
-<<<<<<< HEAD
-		if mig.SeqNum > seq {
-=======
 		if mig.SeqNum > targetSpec {
->>>>>>> 64c8d318
 			break
 		}
 		result.Source = append(result.Source, mig)
 	}
-<<<<<<< HEAD
-=======
 	for _, mig := range config.appendPhantomMigration {
 		result.Source = append(result.Source, &OrderedMigration{
 			SeqNum:  math.MaxInt,
@@ -823,7 +721,6 @@
 			Content: mig,
 		})
 	}
->>>>>>> 64c8d318
 
 	newBase := result.Base
 	canSkipTruncate := true
@@ -834,24 +731,6 @@
 		newBase = MergeMigrations(newBase, &mig.Content)
 	}
 
-<<<<<<< HEAD
-	result.MigratedTo = m.MigrateTo(ctx, newBase, MTMaybeSkipTruncateLog(canSkipTruncate))
-	migTo := result.MigratedTo
-	err = m.writeBase(ctx, migTo.NewBase)
-	if err != nil {
-		result.MigratedTo.Warnings = append(result.MigratedTo.Warnings, errors.Annotatef(err, "failed to save the new base"))
-		return
-	}
-	for _, mig := range result.Source {
-		err = m.s.DeleteFile(ctx, mig.Path)
-		if err != nil {
-			migTo.Warnings = append(
-				migTo.Warnings,
-				errors.Annotatef(err, "failed to delete the merged migration %s", migs.Layers[0].Path),
-			)
-		}
-	}
-=======
 	if config.interactiveCheck != nil && !config.interactiveCheck(ctx, newBase) {
 		result.Warnings = append(result.Warnings, errors.New("User aborted, nothing will happen"))
 		return
@@ -898,7 +777,6 @@
 	if err != nil {
 		result.Warnings = append(result.MigratedTo.Warnings, errors.Annotatef(err, "failed to save the new base"))
 	}
->>>>>>> 64c8d318
 	return
 }
 
@@ -923,11 +801,6 @@
 // If encountered some error during executing some operation, the operation will be put
 // to the new BASE, which can be retryed then.
 func (m MigrationExt) MigrateTo(ctx context.Context, mig *pb.Migration, opts ...MigrateToOpt) MigratedTo {
-<<<<<<< HEAD
-	defer m.Hooks.FinishMigrateTo()
-
-=======
->>>>>>> 64c8d318
 	opt := migToOpt{}
 	for _, o := range opts {
 		o(&opt)
@@ -979,24 +852,16 @@
 
 		m.cleanUpFor(ctx, medit, out)
 	}
-<<<<<<< HEAD
-=======
 
 	defer m.Hooks.HandingMetaEditDone()
->>>>>>> 64c8d318
 	for _, medit := range mig.EditMeta {
 		handleAMetaEdit(medit)
 		m.Hooks.HandledAMetaEdit(medit)
 	}
 }
 
-<<<<<<< HEAD
-// cleanUpFor modifies the real storage, remove the log files removed in the meta file,
-// AFTER the meta edition has been applied.
-=======
 // cleanUpFor modifies the real storage, remove the log files
 // removed in the meta file, as if the meta edition has been applied.
->>>>>>> 64c8d318
 func (m MigrationExt) cleanUpFor(ctx context.Context, medit *pb.MetaEdit, out *MigratedTo) {
 	var err error
 	newMetaEdit := &pb.MetaEdit{
@@ -1053,27 +918,20 @@
 }
 
 func (m MigrationExt) applyMetaEditTo(ctx context.Context, medit *pb.MetaEdit, metadata *pb.Metadata) error {
-<<<<<<< HEAD
-=======
 	if isEmptyEdition(medit) {
 		// Fast path: skip write back for empty meta edits.
 		return nil
 	}
 
->>>>>>> 64c8d318
 	metadata.Files = slices.DeleteFunc(metadata.Files, func(dfi *pb.DataFileInfo) bool {
 		// Here, `DeletePhysicalFiles` is usually tiny.
 		// Use a hashmap to filter out if this gets slow in the future.
 		return slices.Contains(medit.DeletePhysicalFiles, dfi.Path)
 	})
 	metadata.FileGroups = slices.DeleteFunc(metadata.FileGroups, func(dfg *pb.DataFileGroup) bool {
-<<<<<<< HEAD
-		return slices.Contains(medit.DeletePhysicalFiles, dfg.Path)
-=======
 		del := slices.Contains(medit.DeletePhysicalFiles, dfg.Path)
 		fmt.Println(medit.Path, medit.DeletePhysicalFiles, dfg.Path, del)
 		return del
->>>>>>> 64c8d318
 	})
 	for _, group := range metadata.FileGroups {
 		idx := slices.IndexFunc(medit.DeleteLogicalFiles, func(dsof *pb.DeleteSpansOfFile) bool {
@@ -1166,10 +1024,7 @@
 
 	m.Hooks.StartLoadingMetaForTruncating()
 	mdSet := new(StreamMetadataSet)
-<<<<<<< HEAD
-=======
 	mdSet.MetadataDownloadBatchSize = 128
->>>>>>> 64c8d318
 	shiftTS, err := mdSet.LoadUntilAndCalculateShiftTS(ctx, m.s, mig.TruncatedTo)
 	if err != nil {
 		result.Warnings = append(result.Warnings, errors.Annotatef(err, "failed to open meta storage"))
@@ -1177,11 +1032,7 @@
 	}
 	m.Hooks.EndLoadingMetaForTruncating()
 
-<<<<<<< HEAD
-	m.doTruncatingLogs(ctx, mdSet.metadataInfos, shiftTS, result)
-=======
 	m.doTruncateLogs(ctx, mdSet, shiftTS, result)
->>>>>>> 64c8d318
 }
 
 func (m MigrationExt) loadFilesOfPrefix(ctx context.Context, prefix string) (out []string, err error) {
@@ -1192,19 +1043,11 @@
 	return
 }
 
-<<<<<<< HEAD
-// doTruncatingLogs truncates the logs until the specified TS.
-// This might be slow.
-func (m MigrationExt) doTruncatingLogs(
-	ctx context.Context,
-	metadataInfos map[string]*MetadataInfo,
-=======
 // doTruncateLogs truncates the logs until the specified TS.
 // This might be slow.
 func (m MigrationExt) doTruncateLogs(
 	ctx context.Context,
 	metadataInfos *StreamMetadataSet,
->>>>>>> 64c8d318
 	from uint64,
 	out *MigratedTo,
 ) {
@@ -1220,27 +1063,6 @@
 			r.Warnings = append(r.Warnings, err)
 		})
 	}
-<<<<<<< HEAD
-	cannotBeRetryByRerunBase := func(err error) error {
-		return errors.Annotate(err,
-			"this error may not be retry by `migrate-to --base`, you may need to rerun `log truncate`")
-	}
-
-	worker := util.NewWorkerPool(128, "delete files")
-	wg := new(sync.WaitGroup)
-	for path, metaInfo := range metadataInfos {
-		if metaInfo.MinTS >= from {
-			continue
-		}
-		wg.Add(1)
-		worker.Apply(func() {
-			defer wg.Done()
-			data, err := m.s.ReadFile(ctx, path)
-			if err != nil {
-				emitErr(cannotBeRetryByRerunBase(
-					errors.Annotatef(err, "failed to open meta %s", path)))
-				return
-=======
 
 	worker := util.NewWorkerPool(metadataInfos.MetadataDownloadBatchSize, "delete files")
 	eg, cx := errgroup.WithContext(ctx)
@@ -1255,19 +1077,12 @@
 			data, err := m.s.ReadFile(cx, path)
 			if err != nil {
 				return errors.Annotatef(err, "failed to open meta %s", path)
->>>>>>> 64c8d318
 			}
 
 			// Note: maybe make this a static method or just a normal function...
 			meta, err := (*MetadataHelper).ParseToMetadataHard(nil, data)
 			if err != nil {
-<<<<<<< HEAD
-				emitErr(cannotBeRetryByRerunBase(
-					errors.Annotatef(err, "failed to parse meta %s", path)))
-				return
-=======
 				return errors.Annotatef(err, "failed to parse meta %s", path)
->>>>>>> 64c8d318
 			}
 
 			me := new(pb.MetaEdit)
@@ -1278,8 +1093,6 @@
 				}
 			}
 
-<<<<<<< HEAD
-=======
 			// Firstly clean up the data file so they won't leak (meta have been deleted,
 			// but data not deleted. Then data cannot be found anymore.).
 			//
@@ -1292,7 +1105,6 @@
 				r.NewBase = MergeMigrations(r.NewBase, aOut.NewBase)
 			})
 
->>>>>>> 64c8d318
 			err = m.applyMetaEditTo(ctx, me, meta)
 			if err != nil {
 				updateResult(func(r *MigratedTo) {
@@ -1300,15 +1112,6 @@
 					r.NewBase.EditMeta = append(r.NewBase.EditMeta, me)
 				})
 			}
-<<<<<<< HEAD
-			m.cleanUpFor(ctx, me, out)
-			m.Hooks.DeletedAFileForTruncating(len(me.DeletePhysicalFiles))
-		})
-	}
-	wg.Wait()
-}
-
-=======
 			m.Hooks.DeletedAFileForTruncating(len(me.DeletePhysicalFiles))
 			return nil
 		})
@@ -1321,18 +1124,13 @@
 
 // hookedStorage is a wrapper over the external storage,
 // which triggers the `BeforeDoWriteBack` hook when putting a metadata.
->>>>>>> 64c8d318
 type hookedStorage struct {
 	storage.ExternalStorage
 	metaSet *StreamMetadataSet
 }
 
 func (h hookedStorage) WriteFile(ctx context.Context, name string, data []byte) error {
-<<<<<<< HEAD
-	if h.metaSet.BeforeDoWriteBack != nil {
-=======
 	if strings.HasSuffix(name, metaSuffix) && h.metaSet.BeforeDoWriteBack != nil {
->>>>>>> 64c8d318
 		meta, err := h.metaSet.Helper.ParseToMetadataHard(data)
 		if err != nil {
 			// Note: will this be too strict? But for now it seems this check won't fail.
@@ -1348,8 +1146,6 @@
 	return h.ExternalStorage.WriteFile(ctx, name, data)
 }
 
-<<<<<<< HEAD
-=======
 func (h hookedStorage) DeleteFile(ctx context.Context, name string) error {
 	if strings.HasSuffix(name, metaSuffix) && h.metaSet.BeforeDoWriteBack != nil {
 		h.metaSet.BeforeDoWriteBack(name, new(pb.Metadata))
@@ -1357,7 +1153,6 @@
 	return h.ExternalStorage.DeleteFile(ctx, name)
 }
 
->>>>>>> 64c8d318
 func (ms *StreamMetadataSet) hook(s storage.ExternalStorage) hookedStorage {
 	hooked := hookedStorage{
 		ExternalStorage: s,
@@ -1518,9 +1313,5 @@
 }
 
 func nameOf(mig *pb.Migration, sn int) string {
-<<<<<<< HEAD
-	return fmt.Sprintf("%08d_%16X.mgrt", sn, hashMigration(mig))
-=======
 	return fmt.Sprintf("%08d_%016X.mgrt", sn, hashMigration(mig))
->>>>>>> 64c8d318
 }
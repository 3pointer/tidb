--- conflicted
+++ resolved
@@ -387,11 +387,7 @@
 
 func (p *PdController) doPauseSchedulers(ctx context.Context, schedulers []string, post pdHTTPRequest) ([]string, error) {
 	// pause this scheduler with 300 seconds
-<<<<<<< HEAD
-	body, err := json.Marshal(pauseSchedulerBody{Delay: int64(getPauseTimeout())})
-=======
-	body, err := json.Marshal(pauseSchedulerBody{Delay: int64(pauseTimeout.Seconds())})
->>>>>>> 6c303039
+  body, err := json.Marshal(pauseSchedulerBody{Delay: int64(getPauseTimeout().Seconds())})
 	if err != nil {
 		return nil, errors.Trace(err)
 	}

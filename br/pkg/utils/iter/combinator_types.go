// Copyright 2022 PingCAP, Inc. Licensed under Apache-2.0.

package iter

import (
	"context"

	"github.com/pingcap/tidb/pkg/util"
	"golang.org/x/sync/errgroup"
)

type chunkMappingCfg struct {
	chunkSize uint
	quota     *util.WorkerPool
}

type chunkMapping[T, R any] struct {
	chunkMappingCfg
	inner  TryNextor[T]
	mapper func(context.Context, T) (R, error)

	buffer fromSlice[R]
}

func (m *chunkMapping[T, R]) fillChunk(ctx context.Context) IterResult[fromSlice[R]] {
	eg, cx := errgroup.WithContext(ctx)
	s := CollectMany(ctx, m.inner, m.chunkSize)
	if s.FinishedOrError() {
		return DoneBy[fromSlice[R]](s)
	}
	r := make([]R, len(s.Item))
	for i := 0; i < len(s.Item); i++ {
		m.quota.ApplyOnErrorGroup(eg, func() error {
			var err error
			r[i], err = m.mapper(cx, s.Item[i])
			return err
		})
	}
	if err := eg.Wait(); err != nil {
		return Throw[fromSlice[R]](err)
	}
	if len(r) > 0 {
		return Emit(fromSlice[R](r))
	}
	return Done[fromSlice[R]]()
}

func (m *chunkMapping[T, R]) TryNext(ctx context.Context) IterResult[R] {
	r := m.buffer.TryNext(ctx)
	if !r.FinishedOrError() {
		return Emit(r.Item)
	}

	r2 := m.fillChunk(ctx)
	if !r2.FinishedOrError() {
		m.buffer = r2.Item
		return m.TryNext(ctx)
	}

	return DoneBy[R](r2)
}

type filter[T any] struct {
	inner       TryNextor[T]
	filterOutIf func(T) bool
}

func (f filter[T]) TryNext(ctx context.Context) IterResult[T] {
	for {
		r := f.inner.TryNext(ctx)
		if r.Err != nil || r.Finished || !f.filterOutIf(r.Item) {
			return r
		}
	}
}

type take[T any] struct {
	n     uint
	inner TryNextor[T]
}

func (t *take[T]) TryNext(ctx context.Context) IterResult[T] {
	if t.n == 0 {
		return Done[T]()
	}

	t.n--
	return t.inner.TryNext(ctx)
}

type pureMap[T, R any] struct {
	inner TryNextor[T]

	mapper func(T) R
}

func (p pureMap[T, R]) TryNext(ctx context.Context) IterResult[R] {
	r := p.inner.TryNext(ctx)

	if r.FinishedOrError() {
		return DoneBy[R](r)
	}
	return Emit(p.mapper(r.Item))
}

type filterMap[T, R any] struct {
	inner TryNextor[T]

	mapper func(T) (R, bool)
}

func (f filterMap[T, R]) TryNext(ctx context.Context) IterResult[R] {
	for {
		r := f.inner.TryNext(ctx)

		if r.FinishedOrError() {
			return DoneBy[R](r)
		}

		res, skip := f.mapper(r.Item)
		if !skip {
			return Emit(res)
		}
	}
}

<<<<<<< HEAD
=======
type tryMap[T, R any] struct {
	inner TryNextor[T]

	mapper func(T) (R, error)
}

func (t tryMap[T, R]) TryNext(ctx context.Context) IterResult[R] {
	r := t.inner.TryNext(ctx)

	if r.FinishedOrError() {
		return DoneBy[R](r)
	}

	res, err := t.mapper(r.Item)
	if err != nil {
		return Throw[R](err)
	}
	return Emit(res)
}

>>>>>>> 53469325
type join[T any] struct {
	inner TryNextor[TryNextor[T]]

	current TryNextor[T]
}

func (j *join[T]) TryNext(ctx context.Context) IterResult[T] {
	r := j.current.TryNext(ctx)
	if r.Err != nil {
		j.inner = empty[TryNextor[T]]{}
		return r
	}
	if !r.Finished {
		return r
	}

	nr := j.inner.TryNext(ctx)
	if nr.FinishedOrError() {
		return DoneBy[T](nr)
	}
	j.current = nr.Item
	return j.TryNext(ctx)
}

type withIndex[T any] struct {
	inner TryNextor[T]
	index int
}

func (wi *withIndex[T]) TryNext(ctx context.Context) IterResult[Indexed[T]] {
	r := wi.inner.TryNext(ctx)
	if r.Finished || r.Err != nil {
		return convertDoneOrErrResult[T, Indexed[T]](r)
	}
	res := Emit(Indexed[T]{
		Index: wi.index,
		Item:  r.Item,
	})
	wi.index += 1
	return res
}<|MERGE_RESOLUTION|>--- conflicted
+++ resolved
@@ -124,8 +124,6 @@
 	}
 }
 
-<<<<<<< HEAD
-=======
 type tryMap[T, R any] struct {
 	inner TryNextor[T]
 
@@ -146,7 +144,6 @@
 	return Emit(res)
 }
 
->>>>>>> 53469325
 type join[T any] struct {
 	inner TryNextor[TryNextor[T]]
 

--- conflicted
+++ resolved
@@ -168,8 +168,6 @@
 		return errors.Trace(err)
 	}
 	snapIDMap := make(map[string]string)
-<<<<<<< HEAD
-=======
 
 	defer func() {
 		if ctx.Err() != nil {
@@ -184,7 +182,6 @@
 		}
 	}()
 
->>>>>>> 2f034681
 	var volAZs aws.VolumeAZs
 	if !cfg.SkipAWS {
 		log.Info("start async snapshots")

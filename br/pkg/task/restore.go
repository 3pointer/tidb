// Copyright 2020 PingCAP, Inc. Licensed under Apache-2.0.

package task

import (
	"cmp"
	"context"
	"fmt"
	"slices"
	"strings"
	"sync/atomic"
	"time"

	"github.com/docker/go-units"
	"github.com/google/uuid"
	"github.com/opentracing/opentracing-go"
	"github.com/pingcap/errors"
	backuppb "github.com/pingcap/kvproto/pkg/brpb"
	"github.com/pingcap/log"
	"github.com/pingcap/tidb/br/pkg/checkpoint"
	pconfig "github.com/pingcap/tidb/br/pkg/config"
	"github.com/pingcap/tidb/br/pkg/conn"
	connutil "github.com/pingcap/tidb/br/pkg/conn/util"
	berrors "github.com/pingcap/tidb/br/pkg/errors"
	"github.com/pingcap/tidb/br/pkg/glue"
	"github.com/pingcap/tidb/br/pkg/httputil"
	"github.com/pingcap/tidb/br/pkg/logutil"
	"github.com/pingcap/tidb/br/pkg/metautil"
	"github.com/pingcap/tidb/br/pkg/restore"
	snapclient "github.com/pingcap/tidb/br/pkg/restore/snap_client"
	"github.com/pingcap/tidb/br/pkg/restore/tiflashrec"
	"github.com/pingcap/tidb/br/pkg/summary"
	"github.com/pingcap/tidb/br/pkg/utils"
	"github.com/pingcap/tidb/br/pkg/version"
	"github.com/pingcap/tidb/pkg/config"
	"github.com/pingcap/tidb/pkg/ddl"
	"github.com/pingcap/tidb/pkg/domain"
	"github.com/pingcap/tidb/pkg/infoschema"
	"github.com/pingcap/tidb/pkg/kv"
	"github.com/pingcap/tidb/pkg/meta/model"
	pmodel "github.com/pingcap/tidb/pkg/parser/model"
	"github.com/pingcap/tidb/pkg/util/collate"
	"github.com/pingcap/tidb/pkg/util/engine"
	"github.com/spf13/cobra"
	"github.com/spf13/pflag"
	"github.com/tikv/client-go/v2/tikv"
	pd "github.com/tikv/pd/client"
	"github.com/tikv/pd/client/http"
	clientv3 "go.etcd.io/etcd/client/v3"
	"go.uber.org/multierr"
	"go.uber.org/zap"
)

const (
	flagOnline                   = "online"
	flagNoSchema                 = "no-schema"
	flagLoadStats                = "load-stats"
	flagGranularity              = "granularity"
	flagConcurrencyPerStore      = "tikv-max-restore-concurrency"
	flagAllowPITRFromIncremental = "allow-pitr-from-incremental"

	// FlagMergeRegionSizeBytes is the flag name of merge small regions by size
	FlagMergeRegionSizeBytes = "merge-region-size-bytes"
	// FlagMergeRegionKeyCount is the flag name of merge small regions by key count
	FlagMergeRegionKeyCount = "merge-region-key-count"
	// FlagPDConcurrency controls concurrency pd-relative operations like split & scatter.
	FlagPDConcurrency = "pd-concurrency"
	// FlagStatsConcurrency controls concurrency to restore statistic.
	FlagStatsConcurrency = "stats-concurrency"
	// FlagBatchFlushInterval controls after how long the restore batch would be auto sended.
	FlagBatchFlushInterval = "batch-flush-interval"
	// FlagDdlBatchSize controls batch ddl size to create a batch of tables
	FlagDdlBatchSize = "ddl-batch-size"
	// FlagWithPlacementPolicy corresponds to tidb config with-tidb-placement-mode
	// current only support STRICT or IGNORE, the default is STRICT according to tidb.
	FlagWithPlacementPolicy = "with-tidb-placement-mode"
	// FlagKeyspaceName corresponds to tidb config keyspace-name
	FlagKeyspaceName = "keyspace-name"

	// FlagWaitTiFlashReady represents whether wait tiflash replica ready after table restored and checksumed.
	FlagWaitTiFlashReady = "wait-tiflash-ready"

	// FlagStreamStartTS and FlagStreamRestoreTS is used for log restore timestamp range.
	FlagStreamStartTS   = "start-ts"
	FlagStreamRestoreTS = "restored-ts"
	// FlagStreamFullBackupStorage is used for log restore, represents the full backup storage.
	FlagStreamFullBackupStorage = "full-backup-storage"
	// FlagPiTRBatchCount and FlagPiTRBatchSize are used for restore log with batch method.
	FlagPiTRBatchCount  = "pitr-batch-count"
	FlagPiTRBatchSize   = "pitr-batch-size"
	FlagPiTRConcurrency = "pitr-concurrency"

	FlagResetSysUsers = "reset-sys-users"

	defaultPiTRBatchCount     = 8
	defaultPiTRBatchSize      = 16 * 1024 * 1024
	defaultRestoreConcurrency = 128
	defaultPiTRConcurrency    = 16
	defaultPDConcurrency      = 1
	defaultStatsConcurrency   = 12
	defaultBatchFlushInterval = 16 * time.Second
	defaultFlagDdlBatchSize   = 128
	maxRestoreBatchSizeLimit  = 10240
	pb                        = 1024 * 1024 * 1024 * 1024 * 1024
	resetSpeedLimitRetryTimes = 3
)

const (
	FullRestoreCmd  = "Full Restore"
	DBRestoreCmd    = "DataBase Restore"
	TableRestoreCmd = "Table Restore"
	PointRestoreCmd = "Point Restore"
	RawRestoreCmd   = "Raw Restore"
	TxnRestoreCmd   = "Txn Restore"
)

// RestoreCommonConfig is the common configuration for all BR restore tasks.
type RestoreCommonConfig struct {
	Online              bool                     `json:"online" toml:"online"`
	Granularity         string                   `json:"granularity" toml:"granularity"`
	ConcurrencyPerStore pconfig.ConfigTerm[uint] `json:"tikv-max-restore-concurrency" toml:"tikv-max-restore-concurrency"`

	// MergeSmallRegionSizeBytes is the threshold of merging small regions (Default 96MB, region split size).
	// MergeSmallRegionKeyCount is the threshold of merging smalle regions (Default 960_000, region split key count).
	// See https://github.com/tikv/tikv/blob/v4.0.8/components/raftstore/src/coprocessor/config.rs#L35-L38
	MergeSmallRegionSizeBytes pconfig.ConfigTerm[uint64] `json:"merge-region-size-bytes" toml:"merge-region-size-bytes"`
	MergeSmallRegionKeyCount  pconfig.ConfigTerm[uint64] `json:"merge-region-key-count" toml:"merge-region-key-count"`

	// determines whether enable restore sys table on default, see fullClusterRestore in restore/client.go
	WithSysTable bool `json:"with-sys-table" toml:"with-sys-table"`

	ResetSysUsers []string `json:"reset-sys-users" toml:"reset-sys-users"`
}

// adjust adjusts the abnormal config value in the current config.
// useful when not starting BR from CLI (e.g. from BRIE in SQL).
func (cfg *RestoreCommonConfig) adjust() {
	if !cfg.MergeSmallRegionKeyCount.Modified {
		cfg.MergeSmallRegionKeyCount.Value = conn.DefaultMergeRegionKeyCount
	}
	if !cfg.MergeSmallRegionSizeBytes.Modified {
		cfg.MergeSmallRegionSizeBytes.Value = conn.DefaultMergeRegionSizeBytes
	}
	if len(cfg.Granularity) == 0 {
		cfg.Granularity = string(restore.CoarseGrained)
	}
	if !cfg.ConcurrencyPerStore.Modified {
		cfg.ConcurrencyPerStore.Value = conn.DefaultImportNumGoroutines
	}
}

// DefineRestoreCommonFlags defines common flags for the restore command.
func DefineRestoreCommonFlags(flags *pflag.FlagSet) {
	// TODO remove experimental tag if it's stable
	flags.Bool(flagOnline, false, "(experimental) Whether online when restore")
	flags.String(flagGranularity, string(restore.CoarseGrained), "(deprecated) Whether split & scatter regions using fine-grained way during restore")
	flags.Uint(flagConcurrencyPerStore, 128, "The size of thread pool on each store that executes tasks")
	flags.Uint32(flagConcurrency, 128, "(deprecated) The size of thread pool on BR that executes tasks, "+
		"where each task restores one SST file to TiKV")
	flags.Uint64(FlagMergeRegionSizeBytes, conn.DefaultMergeRegionSizeBytes,
		"the threshold of merging small regions (Default 96MB, region split size)")
	flags.Uint64(FlagMergeRegionKeyCount, conn.DefaultMergeRegionKeyCount,
		"the threshold of merging small regions (Default 960_000, region split key count)")
	flags.Uint(FlagPDConcurrency, defaultPDConcurrency,
		"(deprecated) concurrency pd-relative operations like split & scatter.")
	flags.Uint(FlagStatsConcurrency, defaultStatsConcurrency,
		"concurrency to restore statistic")
	flags.Duration(FlagBatchFlushInterval, defaultBatchFlushInterval,
		"after how long a restore batch would be auto sent.")
	flags.Uint(FlagDdlBatchSize, defaultFlagDdlBatchSize,
		"batch size for ddl to create a batch of tables once.")
	flags.Bool(flagWithSysTable, true, "whether restore system privilege tables on default setting")
	flags.StringArrayP(FlagResetSysUsers, "", []string{"cloud_admin", "root"}, "whether reset these users after restoration")
	flags.Bool(flagUseFSR, false, "whether enable FSR for AWS snapshots")

	_ = flags.MarkHidden(FlagResetSysUsers)
	_ = flags.MarkHidden(FlagMergeRegionSizeBytes)
	_ = flags.MarkHidden(FlagMergeRegionKeyCount)
	_ = flags.MarkHidden(FlagPDConcurrency)
	_ = flags.MarkHidden(FlagStatsConcurrency)
	_ = flags.MarkHidden(FlagBatchFlushInterval)
	_ = flags.MarkHidden(FlagDdlBatchSize)
	_ = flags.MarkHidden(flagUseFSR)
}

// ParseFromFlags parses the config from the flag set.
func (cfg *RestoreCommonConfig) ParseFromFlags(flags *pflag.FlagSet) error {
	var err error
	cfg.Online, err = flags.GetBool(flagOnline)
	if err != nil {
		return errors.Trace(err)
	}
	cfg.Granularity, err = flags.GetString(flagGranularity)
	if err != nil {
		return errors.Trace(err)
	}
	cfg.ConcurrencyPerStore.Value, err = flags.GetUint(flagConcurrencyPerStore)
	if err != nil {
		return errors.Trace(err)
	}
	cfg.ConcurrencyPerStore.Modified = flags.Changed(flagConcurrencyPerStore)

	cfg.MergeSmallRegionKeyCount.Value, err = flags.GetUint64(FlagMergeRegionKeyCount)
	if err != nil {
		return errors.Trace(err)
	}
	cfg.MergeSmallRegionKeyCount.Modified = flags.Changed(FlagMergeRegionKeyCount)

	cfg.MergeSmallRegionSizeBytes.Value, err = flags.GetUint64(FlagMergeRegionSizeBytes)
	if err != nil {
		return errors.Trace(err)
	}
	cfg.MergeSmallRegionSizeBytes.Modified = flags.Changed(FlagMergeRegionSizeBytes)

	if flags.Lookup(flagWithSysTable) != nil {
		cfg.WithSysTable, err = flags.GetBool(flagWithSysTable)
		if err != nil {
			return errors.Trace(err)
		}
	}
	cfg.ResetSysUsers, err = flags.GetStringArray(FlagResetSysUsers)
	if err != nil {
		return errors.Trace(err)
	}
	return errors.Trace(err)
}

// RestoreConfig is the configuration specific for restore tasks.
type RestoreConfig struct {
	Config
	RestoreCommonConfig

	NoSchema           bool          `json:"no-schema" toml:"no-schema"`
	LoadStats          bool          `json:"load-stats" toml:"load-stats"`
	PDConcurrency      uint          `json:"pd-concurrency" toml:"pd-concurrency"`
	StatsConcurrency   uint          `json:"stats-concurrency" toml:"stats-concurrency"`
	BatchFlushInterval time.Duration `json:"batch-flush-interval" toml:"batch-flush-interval"`
	// DdlBatchSize use to define the size of batch ddl to create tables
	DdlBatchSize uint `json:"ddl-batch-size" toml:"ddl-batch-size"`

	WithPlacementPolicy string `json:"with-tidb-placement-mode" toml:"with-tidb-placement-mode"`

	// FullBackupStorage is used to  run `restore full` before `restore log`.
	// if it is empty, directly take restoring log justly.
	FullBackupStorage string `json:"full-backup-storage" toml:"full-backup-storage"`

	// AllowPITRFromIncremental indicates whether this restore should enter a compatibility mode for incremental restore.
	// In this restore mode, the restore will not perform timestamp rewrite on the incremental data.
	AllowPITRFromIncremental bool `json:"allow-pitr-from-incremental" toml:"allow-pitr-from-incremental"`

	// [startTs, RestoreTS] is used to `restore log` from StartTS to RestoreTS.
	StartTS uint64 `json:"start-ts" toml:"start-ts"`
	// if not specified system will restore to the max TS available
	RestoreTS       uint64                      `json:"restore-ts" toml:"restore-ts"`
	tiflashRecorder *tiflashrec.TiFlashRecorder `json:"-" toml:"-"`
	PitrBatchCount  uint32                      `json:"pitr-batch-count" toml:"pitr-batch-count"`
	PitrBatchSize   uint32                      `json:"pitr-batch-size" toml:"pitr-batch-size"`
	PitrConcurrency uint32                      `json:"-" toml:"-"`

	UseCheckpoint     bool   `json:"use-checkpoint" toml:"use-checkpoint"`
	upstreamClusterID uint64 `json:"-" toml:"-"`
	WaitTiflashReady  bool   `json:"wait-tiflash-ready" toml:"wait-tiflash-ready"`

	// for ebs-based restore
	FullBackupType      FullBackupType        `json:"full-backup-type" toml:"full-backup-type"`
	Prepare             bool                  `json:"prepare" toml:"prepare"`
	OutputFile          string                `json:"output-file" toml:"output-file"`
	SkipAWS             bool                  `json:"skip-aws" toml:"skip-aws"`
	CloudAPIConcurrency uint                  `json:"cloud-api-concurrency" toml:"cloud-api-concurrency"`
	VolumeType          pconfig.EBSVolumeType `json:"volume-type" toml:"volume-type"`
	VolumeIOPS          int64                 `json:"volume-iops" toml:"volume-iops"`
	VolumeThroughput    int64                 `json:"volume-throughput" toml:"volume-throughput"`
	VolumeEncrypted     bool                  `json:"volume-encrypted" toml:"volume-encrypted"`
	ProgressFile        string                `json:"progress-file" toml:"progress-file"`
	TargetAZ            string                `json:"target-az" toml:"target-az"`
	UseFSR              bool                  `json:"use-fsr" toml:"use-fsr"`
}

// DefineRestoreFlags defines common flags for the restore tidb command.
func DefineRestoreFlags(flags *pflag.FlagSet) {
	flags.Bool(flagNoSchema, false, "skip creating schemas and tables, reuse existing empty ones")
	flags.Bool(flagLoadStats, true, "Run load stats at end of snapshot restore task")
	// Do not expose this flag
	_ = flags.MarkHidden(flagNoSchema)
	flags.String(FlagWithPlacementPolicy, "STRICT", "correspond to tidb global/session variable with-tidb-placement-mode")
	flags.String(FlagKeyspaceName, "", "correspond to tidb config keyspace-name")

	flags.Bool(flagUseCheckpoint, true, "use checkpoint mode")
	_ = flags.MarkHidden(flagUseCheckpoint)

	flags.Bool(FlagWaitTiFlashReady, false, "whether wait tiflash replica ready if tiflash exists")
	flags.Bool(flagAllowPITRFromIncremental, true, "whether make incremental restore compatible with later log restore"+
		" default is true, the incremental restore will not perform rewrite on the incremental data"+
		" meanwhile the incremental restore will not allow to restore 3 backfilled type ddl jobs,"+
		" these ddl jobs are Add index, Modify column and Reorganize partition")

	DefineRestoreCommonFlags(flags)
}

// DefineStreamRestoreFlags defines for the restore log command.
func DefineStreamRestoreFlags(command *cobra.Command) {
	command.Flags().String(FlagStreamStartTS, "", "the start timestamp which log restore from.\n"+
		"support TSO or datetime, e.g. '400036290571534337' or '2018-05-11 01:42:23+0800'")
	command.Flags().String(FlagStreamRestoreTS, "", "the point of restore, used for log restore.\n"+
		"support TSO or datetime, e.g. '400036290571534337' or '2018-05-11 01:42:23+0800'")
	command.Flags().String(FlagStreamFullBackupStorage, "", "specify the backup full storage. "+
		"fill it if want restore full backup before restore log.")
	command.Flags().Uint32(FlagPiTRBatchCount, defaultPiTRBatchCount, "specify the batch count to restore log.")
	command.Flags().Uint32(FlagPiTRBatchSize, defaultPiTRBatchSize, "specify the batch size to retore log.")
	command.Flags().Uint32(FlagPiTRConcurrency, defaultPiTRConcurrency, "specify the concurrency to restore log.")
}

// ParseStreamRestoreFlags parses the `restore stream` flags from the flag set.
func (cfg *RestoreConfig) ParseStreamRestoreFlags(flags *pflag.FlagSet) error {
	tsString, err := flags.GetString(FlagStreamStartTS)
	if err != nil {
		return errors.Trace(err)
	}
	if cfg.StartTS, err = ParseTSString(tsString, true); err != nil {
		return errors.Trace(err)
	}
	tsString, err = flags.GetString(FlagStreamRestoreTS)
	if err != nil {
		return errors.Trace(err)
	}
	if cfg.RestoreTS, err = ParseTSString(tsString, true); err != nil {
		return errors.Trace(err)
	}

	if cfg.FullBackupStorage, err = flags.GetString(FlagStreamFullBackupStorage); err != nil {
		return errors.Trace(err)
	}

	if cfg.StartTS > 0 && len(cfg.FullBackupStorage) > 0 {
		return errors.Annotatef(berrors.ErrInvalidArgument, "%v and %v are mutually exclusive",
			FlagStreamStartTS, FlagStreamFullBackupStorage)
	}

	if cfg.PitrBatchCount, err = flags.GetUint32(FlagPiTRBatchCount); err != nil {
		return errors.Trace(err)
	}
	if cfg.PitrBatchSize, err = flags.GetUint32(FlagPiTRBatchSize); err != nil {
		return errors.Trace(err)
	}
	if cfg.PitrConcurrency, err = flags.GetUint32(FlagPiTRConcurrency); err != nil {
		return errors.Trace(err)
	}
	return nil
}

// ParseFromFlags parses the restore-related flags from the flag set.
func (cfg *RestoreConfig) ParseFromFlags(flags *pflag.FlagSet, skipCommonConfig bool) error {
	var err error
	cfg.NoSchema, err = flags.GetBool(flagNoSchema)
	if err != nil {
		return errors.Trace(err)
	}
	cfg.LoadStats, err = flags.GetBool(flagLoadStats)
	if err != nil {
		return errors.Trace(err)
	}

	// parse common config if needed
	if !skipCommonConfig {
		err = cfg.Config.ParseFromFlags(flags)
		if err != nil {
			return errors.Trace(err)
		}
	}

	err = cfg.RestoreCommonConfig.ParseFromFlags(flags)
	if err != nil {
		return errors.Trace(err)
	}
	cfg.Concurrency, err = flags.GetUint32(flagConcurrency)
	if err != nil {
		return errors.Trace(err)
	}
	if cfg.Config.Concurrency == 0 {
		cfg.Config.Concurrency = defaultRestoreConcurrency
	}
	cfg.PDConcurrency, err = flags.GetUint(FlagPDConcurrency)
	if err != nil {
		return errors.Annotatef(err, "failed to get flag %s", FlagPDConcurrency)
	}
	cfg.StatsConcurrency, err = flags.GetUint(FlagStatsConcurrency)
	if err != nil {
		return errors.Annotatef(err, "failed to get flag %s", FlagStatsConcurrency)
	}
	cfg.BatchFlushInterval, err = flags.GetDuration(FlagBatchFlushInterval)
	if err != nil {
		return errors.Annotatef(err, "failed to get flag %s", FlagBatchFlushInterval)
	}

	cfg.DdlBatchSize, err = flags.GetUint(FlagDdlBatchSize)
	if err != nil {
		return errors.Annotatef(err, "failed to get flag %s", FlagDdlBatchSize)
	}
	cfg.WithPlacementPolicy, err = flags.GetString(FlagWithPlacementPolicy)
	if err != nil {
		return errors.Annotatef(err, "failed to get flag %s", FlagWithPlacementPolicy)
	}
	cfg.KeyspaceName, err = flags.GetString(FlagKeyspaceName)
	if err != nil {
		return errors.Annotatef(err, "failed to get flag %s", FlagKeyspaceName)
	}
	cfg.UseCheckpoint, err = flags.GetBool(flagUseCheckpoint)
	if err != nil {
		return errors.Annotatef(err, "failed to get flag %s", flagUseCheckpoint)
	}

	cfg.WaitTiflashReady, err = flags.GetBool(FlagWaitTiFlashReady)
	if err != nil {
		return errors.Annotatef(err, "failed to get flag %s", FlagWaitTiFlashReady)
	}

	cfg.AllowPITRFromIncremental, err = flags.GetBool(flagAllowPITRFromIncremental)
	if err != nil {
		return errors.Annotatef(err, "failed to get flag %s", flagAllowPITRFromIncremental)
	}

	if flags.Lookup(flagFullBackupType) != nil {
		// for restore full only
		fullBackupType, err := flags.GetString(flagFullBackupType)
		if err != nil {
			return errors.Trace(err)
		}
		if !FullBackupType(fullBackupType).Valid() {
			return errors.New("invalid full backup type")
		}
		cfg.FullBackupType = FullBackupType(fullBackupType)
		cfg.Prepare, err = flags.GetBool(flagPrepare)
		if err != nil {
			return errors.Trace(err)
		}
		cfg.SkipAWS, err = flags.GetBool(flagSkipAWS)
		if err != nil {
			return errors.Trace(err)
		}
		cfg.CloudAPIConcurrency, err = flags.GetUint(flagCloudAPIConcurrency)
		if err != nil {
			return errors.Trace(err)
		}
		cfg.OutputFile, err = flags.GetString(flagOutputMetaFile)
		if err != nil {
			return errors.Trace(err)
		}
		volumeType, err := flags.GetString(flagVolumeType)
		if err != nil {
			return errors.Trace(err)
		}
		cfg.VolumeType = pconfig.EBSVolumeType(volumeType)
		if !cfg.VolumeType.Valid() {
			return errors.New("invalid volume type: " + volumeType)
		}
		if cfg.VolumeIOPS, err = flags.GetInt64(flagVolumeIOPS); err != nil {
			return errors.Trace(err)
		}
		if cfg.VolumeThroughput, err = flags.GetInt64(flagVolumeThroughput); err != nil {
			return errors.Trace(err)
		}
		if cfg.VolumeEncrypted, err = flags.GetBool(flagVolumeEncrypted); err != nil {
			return errors.Trace(err)
		}

		cfg.ProgressFile, err = flags.GetString(flagProgressFile)
		if err != nil {
			return errors.Trace(err)
		}

		cfg.TargetAZ, err = flags.GetString(flagTargetAZ)
		if err != nil {
			return errors.Trace(err)
		}

		cfg.UseFSR, err = flags.GetBool(flagUseFSR)
		if err != nil {
			return errors.Trace(err)
		}

		// iops: gp3 [3,000-16,000]; io1/io2 [100-32,000]
		// throughput: gp3 [125, 1000]; io1/io2 cannot set throughput
		// io1 and io2 volumes support up to 64,000 IOPS only on Instances built on the Nitro System.
		// Other instance families support performance up to 32,000 IOPS.
		// https://docs.aws.amazon.com/AWSEC2/latest/APIReference/API_CreateVolume.html
		// todo: check lower/upper bound
	}

	return nil
}

// Adjust is use for BR(binary) and BR in TiDB.
// When new config was added and not included in parser.
// we should set proper value in this function.
// so that both binary and TiDB will use same default value.
func (cfg *RestoreConfig) Adjust() {
	cfg.Config.adjust()
	cfg.RestoreCommonConfig.adjust()

	if cfg.Config.Concurrency == 0 {
		cfg.Config.Concurrency = defaultRestoreConcurrency
	}
	if cfg.Config.SwitchModeInterval == 0 {
		cfg.Config.SwitchModeInterval = defaultSwitchInterval
	}
	if cfg.PDConcurrency == 0 {
		cfg.PDConcurrency = defaultPDConcurrency
	}
	if cfg.StatsConcurrency == 0 {
		cfg.StatsConcurrency = defaultStatsConcurrency
	}
	if cfg.BatchFlushInterval == 0 {
		cfg.BatchFlushInterval = defaultBatchFlushInterval
	}
	if cfg.DdlBatchSize == 0 {
		cfg.DdlBatchSize = defaultFlagDdlBatchSize
	}
	if cfg.CloudAPIConcurrency == 0 {
		cfg.CloudAPIConcurrency = defaultCloudAPIConcurrency
	}
}

func (cfg *RestoreConfig) adjustRestoreConfigForStreamRestore() {
	if cfg.PitrConcurrency == 0 {
		cfg.PitrConcurrency = defaultPiTRConcurrency
	}
	if cfg.PitrBatchCount == 0 {
		cfg.PitrBatchCount = defaultPiTRBatchCount
	}
	if cfg.PitrBatchSize == 0 {
		cfg.PitrBatchSize = defaultPiTRBatchSize
	}
	// another goroutine is used to iterate the backup file
	cfg.PitrConcurrency += 1
	log.Info("set restore kv files concurrency", zap.Int("concurrency", int(cfg.PitrConcurrency)))
	cfg.Config.Concurrency = cfg.PitrConcurrency
	if cfg.ConcurrencyPerStore.Value > 0 {
		log.Info("set restore compacted sst files concurrency per store",
			zap.Int("concurrency", int(cfg.ConcurrencyPerStore.Value)))
	}
}

func configureRestoreClient(ctx context.Context, client *snapclient.SnapClient, cfg *RestoreConfig) error {
	client.SetRateLimit(cfg.RateLimit)
	client.SetCrypter(&cfg.CipherInfo)
	if cfg.NoSchema {
		client.EnableSkipCreateSQL()
	}
	client.SetBatchDdlSize(cfg.DdlBatchSize)
	client.SetPlacementPolicyMode(cfg.WithPlacementPolicy)
	client.SetWithSysTable(cfg.WithSysTable)
	client.SetRewriteMode(ctx)
	return nil
}

func CheckNewCollationEnable(
	backupNewCollationEnable string,
	g glue.Glue,
	storage kv.Storage,
	CheckRequirements bool,
) (bool, error) {
	se, err := g.CreateSession(storage)
	if err != nil {
		return false, errors.Trace(err)
	}

	newCollationEnable, err := se.GetGlobalVariable(utils.GetTidbNewCollationEnabled())
	if err != nil {
		return false, errors.Trace(err)
	}
	// collate.newCollationEnabled is set to 1 when the collate package is initialized,
	// so we need to modify this value according to the config of the cluster
	// before using the collate package.
	enabled := newCollationEnable == "True"
	// modify collate.newCollationEnabled according to the config of the cluster
	collate.SetNewCollationEnabledForTest(enabled)
	log.Info(fmt.Sprintf("set %s", utils.TidbNewCollationEnabled), zap.Bool("new_collation_enabled", enabled))

	if backupNewCollationEnable == "" {
		if CheckRequirements {
			return enabled, errors.Annotatef(berrors.ErrUnknown,
				"the value '%s' not found in backupmeta. "+
					"you can use \"SELECT VARIABLE_VALUE FROM mysql.tidb WHERE VARIABLE_NAME='%s';\" to manually check the config. "+
					"if you ensure the value '%s' in backup cluster is as same as restore cluster, use --check-requirements=false to skip this check",
				utils.TidbNewCollationEnabled, utils.TidbNewCollationEnabled, utils.TidbNewCollationEnabled)
		}
		log.Warn(fmt.Sprintf("the config '%s' is not in backupmeta", utils.TidbNewCollationEnabled))
		return enabled, nil
	}

	if !strings.EqualFold(backupNewCollationEnable, newCollationEnable) {
		return enabled, errors.Annotatef(berrors.ErrUnknown,
			"the config '%s' not match, upstream:%v, downstream: %v",
			utils.TidbNewCollationEnabled, backupNewCollationEnable, newCollationEnable)
	}

	return enabled, nil
}

// CheckRestoreDBAndTable is used to check whether the restore dbs or tables have been backup
func CheckRestoreDBAndTable(schemas []*metautil.Database, cfg *RestoreConfig) error {
	if len(cfg.Schemas) == 0 && len(cfg.Tables) == 0 {
		return nil
	}
	schemasMap := make(map[string]struct{})
	tablesMap := make(map[string]struct{})
	for _, db := range schemas {
		dbName := db.Info.Name.L
		if dbCIStrName, ok := utils.GetSysDBCIStrName(db.Info.Name); utils.IsSysDB(dbCIStrName.O) && ok {
			dbName = dbCIStrName.L
		}
		schemasMap[utils.EncloseName(dbName)] = struct{}{}
		for _, table := range db.Tables {
			if table.Info == nil {
				// we may back up empty database.
				continue
			}
			tablesMap[utils.EncloseDBAndTable(dbName, table.Info.Name.L)] = struct{}{}
		}
	}
	restoreSchemas := cfg.Schemas
	restoreTables := cfg.Tables
	for schema := range restoreSchemas {
		schemaLName := strings.ToLower(schema)
		if _, ok := schemasMap[schemaLName]; !ok {
			return errors.Annotatef(berrors.ErrUndefinedRestoreDbOrTable,
				"[database: %v] has not been backup, please ensure you has input a correct database name", schema)
		}
	}
	for table := range restoreTables {
		tableLName := strings.ToLower(table)
		if _, ok := tablesMap[tableLName]; !ok {
			return errors.Annotatef(berrors.ErrUndefinedRestoreDbOrTable,
				"[table: %v] has not been backup, please ensure you has input a correct table name", table)
		}
	}
	return nil
}

func isFullRestore(cmdName string) bool {
	return cmdName == FullRestoreCmd
}

// IsStreamRestore checks the command is `restore point`
func IsStreamRestore(cmdName string) bool {
	return cmdName == PointRestoreCmd
}

func registerTaskToPD(ctx context.Context, etcdCLI *clientv3.Client) (closeF func(context.Context) error, err error) {
	register := utils.NewTaskRegister(etcdCLI, utils.RegisterRestore, fmt.Sprintf("restore-%s", uuid.New()))
	err = register.RegisterTask(ctx)
	return register.Close, errors.Trace(err)
}

func DefaultRestoreConfig(commonConfig Config) RestoreConfig {
	fs := pflag.NewFlagSet("dummy", pflag.ContinueOnError)
	DefineRestoreFlags(fs)
	cfg := RestoreConfig{}
	err := cfg.ParseFromFlags(fs, true)
	if err != nil {
		log.Panic("failed to parse restore flags to config", zap.Error(err))
	}

	cfg.Config = commonConfig
	return cfg
}

// RunRestore starts a restore task inside the current goroutine.
func RunRestore(c context.Context, g glue.Glue, cmdName string, cfg *RestoreConfig) error {
	etcdCLI, err := dialEtcdWithCfg(c, cfg.Config)
	if err != nil {
		return err
	}
	defer func() {
		if err := etcdCLI.Close(); err != nil {
			log.Error("failed to close the etcd client", zap.Error(err))
		}
	}()
	if err := checkTaskExists(c, cfg, etcdCLI); err != nil {
		return errors.Annotate(err, "failed to check task exists")
	}
	closeF, err := registerTaskToPD(c, etcdCLI)
	if err != nil {
		return errors.Annotate(err, "failed to register task to pd")
	}
	defer func() {
		_ = closeF(c)
	}()

	config.UpdateGlobal(func(conf *config.Config) {
		conf.KeyspaceName = cfg.KeyspaceName
	})

	// TODO: remove version checker from `NewMgr`
	mgr, err := NewMgr(c, g, cfg.PD, cfg.TLS, GetKeepalive(&cfg.Config), cfg.CheckRequirements, true, conn.NormalVersionChecker)
	if err != nil {
		return errors.Trace(err)
	}
	defer mgr.Close()

	var restoreError error
	if IsStreamRestore(cmdName) {
		if err := version.CheckClusterVersion(c, mgr.GetPDClient(), version.CheckVersionForBRPiTR); err != nil {
			return errors.Trace(err)
		}
		restoreError = RunStreamRestore(c, mgr, g, cfg)
	} else {
		if err := version.CheckClusterVersion(c, mgr.GetPDClient(), version.CheckVersionForBR); err != nil {
			return errors.Trace(err)
		}
		restoreError = runSnapshotRestore(c, mgr, g, cmdName, cfg, nil)
	}
	if restoreError != nil {
		return errors.Trace(restoreError)
	}
	// Clear the checkpoint data
	if cfg.UseCheckpoint {
		se, err := g.CreateSession(mgr.GetStorage())
		if err != nil {
			log.Warn("failed to remove checkpoint data", zap.Error(err))
		} else {
			if IsStreamRestore(cmdName) {
				log.Info("start to remove checkpoint data for PITR restore")
				err = checkpoint.RemoveCheckpointDataForLogRestore(c, mgr.GetDomain(), se)
				if err != nil {
					log.Warn("failed to remove checkpoint data for log restore", zap.Error(err))
				}
				err = checkpoint.RemoveCheckpointDataForSstRestore(c, mgr.GetDomain(), se, checkpoint.CompactedRestoreCheckpointDatabaseName)
				if err != nil {
					log.Warn("failed to remove checkpoint data for compacted restore", zap.Error(err))
				}
				err = checkpoint.RemoveCheckpointDataForSstRestore(c, mgr.GetDomain(), se, checkpoint.SnapshotRestoreCheckpointDatabaseName)
				if err != nil {
					log.Warn("failed to remove checkpoint data for snapshot restore", zap.Error(err))
				}
			} else {
				err = checkpoint.RemoveCheckpointDataForSstRestore(c, mgr.GetDomain(), se, checkpoint.SnapshotRestoreCheckpointDatabaseName)
				if err != nil {
					log.Warn("failed to remove checkpoint data for snapshot restore", zap.Error(err))
				}
			}
			log.Info("all the checkpoint data is removed.")
		}
	}
	return nil
}

func runSnapshotRestore(c context.Context, mgr *conn.Mgr, g glue.Glue, cmdName string, cfg *RestoreConfig, checkInfo *PiTRTaskInfo) error {
	cfg.Adjust()
	defer summary.Summary(cmdName)
	ctx, cancel := context.WithCancel(c)
	defer cancel()

	log.Info("starting snapshot restore")
	if span := opentracing.SpanFromContext(ctx); span != nil && span.Tracer() != nil {
		span1 := span.Tracer().StartSpan("task.RunRestore", opentracing.ChildOf(span.Context()))
		defer span1.Finish()
		ctx = opentracing.ContextWithSpan(ctx, span1)
	}

	codec := mgr.GetStorage().GetCodec()

	// need retrieve these configs from tikv if not set in command.
	kvConfigs := &pconfig.KVConfig{
		ImportGoroutines:    cfg.ConcurrencyPerStore,
		MergeRegionSize:     cfg.MergeSmallRegionSizeBytes,
		MergeRegionKeyCount: cfg.MergeSmallRegionKeyCount,
	}

	// according to https://github.com/pingcap/tidb/issues/34167.
	// we should get the real config from tikv to adapt the dynamic region.
	httpCli := httputil.NewClient(mgr.GetTLSConfig())
	mgr.ProcessTiKVConfigs(ctx, kvConfigs, httpCli)

	keepaliveCfg := GetKeepalive(&cfg.Config)
	keepaliveCfg.PermitWithoutStream = true
	client := snapclient.NewRestoreClient(mgr.GetPDClient(), mgr.GetPDHTTPClient(), mgr.GetTLSConfig(), keepaliveCfg)
	// set to cfg so that restoreStream can use it.
	cfg.ConcurrencyPerStore = kvConfigs.ImportGoroutines
	// using tikv config to set the concurrency-per-store for client.
	client.SetConcurrencyPerStore(cfg.ConcurrencyPerStore.Value)
	err := configureRestoreClient(ctx, client, cfg)
	if err != nil {
		return errors.Trace(err)
	}
	// Init DB connection sessions
	err = client.Init(g, mgr.GetStorage())
	defer client.Close()

	if err != nil {
		return errors.Trace(err)
	}
	u, s, backupMeta, err := ReadBackupMeta(ctx, metautil.MetaFile, &cfg.Config)
	if err != nil {
		return errors.Trace(err)
	}
	if cfg.CheckRequirements {
		err := checkIncompatibleChangefeed(ctx, backupMeta.EndVersion, mgr.GetDomain().GetEtcdClient())
		log.Info("Checking incompatible TiCDC changefeeds before restoring.",
			logutil.ShortError(err), zap.Uint64("restore-ts", backupMeta.EndVersion))
		if err != nil {
			return errors.Trace(err)
		}
	}

	backupVersion := version.NormalizeBackupVersion(backupMeta.ClusterVersion)
	if cfg.CheckRequirements && backupVersion != nil {
		if versionErr := version.CheckClusterVersion(ctx, mgr.GetPDClient(), version.CheckVersionForBackup(backupVersion)); versionErr != nil {
			return errors.Trace(versionErr)
		}
	}
	if _, err = CheckNewCollationEnable(backupMeta.GetNewCollationsEnabled(), g, mgr.GetStorage(), cfg.CheckRequirements); err != nil {
		return errors.Trace(err)
	}

	reader := metautil.NewMetaReader(backupMeta, s, &cfg.CipherInfo)
<<<<<<< HEAD
	if err = client.InitBackupMeta(c, backupMeta, u, reader, cfg.LoadStats, nil, nil); err != nil {
=======
	if err = client.LoadSchemaIfNeededAndInitClient(c, backupMeta, u, reader, cfg.LoadStats, nil, nil); err != nil {
>>>>>>> 9530fdc2
		return errors.Trace(err)
	}

	if client.IsRawKvMode() {
		return errors.Annotate(berrors.ErrRestoreModeMismatch, "cannot do transactional restore from raw kv data")
	}
	if err = CheckRestoreDBAndTable(client.GetDatabases(), cfg); err != nil {
		return err
	}
	files, tables, dbs := filterRestoreFiles(client, cfg)
	if len(dbs) == 0 && len(tables) != 0 {
		return errors.Annotate(berrors.ErrRestoreInvalidBackup, "contain tables but no databases")
	}

	if cfg.CheckRequirements {
		if err := checkDiskSpace(ctx, mgr, files, tables); err != nil {
			return errors.Trace(err)
		}
	}

	archiveSize := metautil.ArchiveSize(files)
	g.Record(summary.RestoreDataSize, archiveSize)
	//restore from tidb will fetch a general Size issue https://github.com/pingcap/tidb/issues/27247
	g.Record("Size", archiveSize)
	restoreTS, err := restore.GetTSWithRetry(ctx, mgr.GetPDClient())
	if err != nil {
		return errors.Trace(err)
	}

	// for full + log restore. should check the cluster is empty.
	if client.IsFull() && checkInfo != nil && checkInfo.FullRestoreCheckErr != nil {
		return checkInfo.FullRestoreCheckErr
	}

	if client.IsIncremental() {
		// don't support checkpoint for the ddl restore
		log.Info("the incremental snapshot restore doesn't support checkpoint mode, disable checkpoint.")
		cfg.UseCheckpoint = false
	}

	importModeSwitcher := restore.NewImportModeSwitcher(mgr.GetPDClient(), cfg.Config.SwitchModeInterval, mgr.GetTLSConfig())
	restoreSchedulers, schedulersConfig, err := restore.RestorePreWork(ctx, mgr, importModeSwitcher, cfg.Online, true)
	if err != nil {
		return errors.Trace(err)
	}

	schedulersRemovable := false
	defer func() {
		// don't reset pd scheduler if checkpoint mode is used and restored is not finished
		if cfg.UseCheckpoint && !schedulersRemovable {
			log.Info("skip removing pd schehduler for next retry")
			return
		}
		log.Info("start to remove the pd scheduler")
		// run the post-work to avoid being stuck in the import
		// mode or emptied schedulers.
		restore.RestorePostWork(ctx, importModeSwitcher, restoreSchedulers, cfg.Online)
		log.Info("finish removing pd scheduler")
	}()

	var checkpointFirstRun = true
	if cfg.UseCheckpoint {
		// if the checkpoint metadata exists in the checkpoint storage, the restore is not
		// for the first time.
		existsCheckpointMetadata := checkpoint.ExistsSstRestoreCheckpoint(ctx, mgr.GetDomain(), checkpoint.SnapshotRestoreCheckpointDatabaseName)
		checkpointFirstRun = !existsCheckpointMetadata
	}

	if isFullRestore(cmdName) {
		if client.NeedCheckFreshCluster(cfg.ExplicitFilter, checkpointFirstRun) {
			if err = client.CheckTargetClusterFresh(ctx); err != nil {
				return errors.Trace(err)
			}
		}
		// todo: move this check into InitFullClusterRestore, we should move restore config into a separate package
		// to avoid import cycle problem which we won't do it in this pr, then refactor this
		//
		// if it's point restore and reached here, then cmdName=FullRestoreCmd and len(cfg.FullBackupStorage) > 0
		if cfg.WithSysTable {
			client.InitFullClusterRestore(cfg.ExplicitFilter)
		}
	} else if client.IsFull() && checkpointFirstRun && cfg.CheckRequirements {
		if err := checkTableExistence(ctx, mgr, tables, g); err != nil {
			schedulersRemovable = true
			return errors.Trace(err)
		}
	}

	if client.IsFullClusterRestore() && client.HasBackedUpSysDB() {
		if err = snapclient.CheckSysTableCompatibility(mgr.GetDomain(), tables); err != nil {
			return errors.Trace(err)
		}
	}

	// preallocate the table id, because any ddl job or database creation(include checkpoint) also allocates the global ID
	err = client.AllocTableIDs(ctx, tables)
	if err != nil {
		return errors.Trace(err)
	}

	// reload or register the checkpoint
	var checkpointSetWithTableID map[int64]map[string]struct{}
	if cfg.UseCheckpoint {
		sets, restoreSchedulersConfigFromCheckpoint, err := client.InitCheckpoint(ctx, g, mgr.GetStorage(), schedulersConfig, checkpointFirstRun)
		if err != nil {
			return errors.Trace(err)
		}
		if restoreSchedulersConfigFromCheckpoint != nil {
			restoreSchedulers = mgr.MakeUndoFunctionByConfig(*restoreSchedulersConfigFromCheckpoint)
		}
		checkpointSetWithTableID = sets

		defer func() {
			// need to flush the whole checkpoint data so that br can quickly jump to
			// the log kv restore step when the next retry.
			log.Info("wait for flush checkpoint...")
			client.WaitForFinishCheckpoint(ctx, len(cfg.FullBackupStorage) > 0 || !schedulersRemovable)
		}()
	}

	sp := utils.BRServiceSafePoint{
		BackupTS: restoreTS,
		TTL:      utils.DefaultBRGCSafePointTTL,
		ID:       utils.MakeSafePointID(),
	}
	g.Record("BackupTS", backupMeta.EndVersion)
	g.Record("RestoreTS", restoreTS)
	cctx, gcSafePointKeeperCancel := context.WithCancel(ctx)
	defer func() {
		log.Info("start to remove gc-safepoint keeper")
		// close the gc safe point keeper at first
		gcSafePointKeeperCancel()
		// set the ttl to 0 to remove the gc-safe-point
		sp.TTL = 0
		if err := utils.UpdateServiceSafePoint(ctx, mgr.GetPDClient(), sp); err != nil {
			log.Warn("failed to update service safe point, backup may fail if gc triggered",
				zap.Error(err),
			)
		}
		log.Info("finish removing gc-safepoint keeper")
	}()
	// restore checksum will check safe point with its start ts, see details at
	// https://github.com/pingcap/tidb/blob/180c02127105bed73712050594da6ead4d70a85f/store/tikv/kv.go#L186-L190
	// so, we should keep the safe point unchangeable. to avoid GC life time is shorter than transaction duration.
	err = utils.StartServiceSafePointKeeper(cctx, mgr.GetPDClient(), sp)
	if err != nil {
		return errors.Trace(err)
	}

	ddlJobs := FilterDDLJobs(client.GetDDLJobs(), tables)
	ddlJobs = FilterDDLJobByRules(ddlJobs, DDLJobBlockListRule)
	if cfg.AllowPITRFromIncremental {
		err = CheckDDLJobByRules(ddlJobs, DDLJobLogIncrementalCompactBlockListRule)
		if err != nil {
			return errors.Trace(err)
		}
	}

	err = PreCheckTableTiFlashReplica(ctx, mgr.GetPDClient(), tables, cfg.tiflashRecorder)
	if err != nil {
		return errors.Trace(err)
	}

	err = PreCheckTableClusterIndex(tables, ddlJobs, mgr.GetDomain())
	if err != nil {
		return errors.Trace(err)
	}

	// pre-set TiDB config for restore
	restoreDBConfig := enableTiDBConfig()
	defer restoreDBConfig()

	if client.GetSupportPolicy() {
		// create policy if backupMeta has policies.
		policies, err := client.GetPlacementPolicies()
		if err != nil {
			return errors.Trace(err)
		}
		if isFullRestore(cmdName) {
			// we should restore all policies during full restoration.
			err = client.CreatePolicies(ctx, policies)
			if err != nil {
				return errors.Trace(err)
			}
		} else {
			client.SetPolicyMap(policies)
		}
	}

	// execute DDL first
	err = client.ExecDDLs(ctx, ddlJobs)
	if err != nil {
		return errors.Trace(err)
	}

	// nothing to restore, maybe only ddl changes in incremental restore
	if len(dbs) == 0 && len(tables) == 0 {
		log.Info("nothing to restore, all databases and tables are filtered out")
		// even nothing to restore, we show a success message since there is no failure.
		summary.SetSuccessStatus(true)
		return nil
	}

	if err = client.CreateDatabases(ctx, dbs); err != nil {
		return errors.Trace(err)
	}

	var newTS uint64
	if client.IsIncremental() {
		if !cfg.AllowPITRFromIncremental {
			// we need to get the new ts after execDDL
			// or backfilled data in upstream may not be covered by
			// the new ts.
			// see https://github.com/pingcap/tidb/issues/54426
			newTS, err = restore.GetTSWithRetry(ctx, mgr.GetPDClient())
			if err != nil {
				return errors.Trace(err)
			}
		}
	}

	createdTables, err := client.CreateTables(ctx, tables, newTS)
	if err != nil {
		return errors.Trace(err)
	}

	if len(files) == 0 {
		log.Info("no files, empty databases and tables are restored")
		summary.SetSuccessStatus(true)
		// don't return immediately, wait all pipeline done.
	} else {
		oldKeyspace, _, err := tikv.DecodeKey(files[0].GetStartKey(), backupMeta.ApiVersion)
		if err != nil {
			return errors.Trace(err)
		}
		newKeyspace := codec.GetKeyspace()

		// If the API V2 data occurs in the restore process, the cluster must
		// support the keyspace rewrite mode.
		if (len(oldKeyspace) > 0 || len(newKeyspace) > 0) && client.GetRewriteMode() == snapclient.RewriteModeLegacy {
			return errors.Annotate(berrors.ErrRestoreModeMismatch, "cluster only supports legacy rewrite mode")
		}

		// Hijack the tableStream and rewrite the rewrite rules.
		for _, createdTable := range createdTables {
			// Set the keyspace info for the checksum requests
			createdTable.RewriteRule.OldKeyspace = oldKeyspace
			createdTable.RewriteRule.NewKeyspace = newKeyspace

			for _, rule := range createdTable.RewriteRule.Data {
				rule.OldKeyPrefix = append(append([]byte{}, oldKeyspace...), rule.OldKeyPrefix...)
				rule.NewKeyPrefix = codec.EncodeKey(rule.NewKeyPrefix)
			}
		}
	}

	if cfg.tiflashRecorder != nil {
		for _, createdTable := range createdTables {
			cfg.tiflashRecorder.Rewrite(createdTable.OldTable.Info.ID, createdTable.Table.ID)
		}
	}

	rangeSize := EstimateRangeSize(files)
	summary.CollectInt("restore ranges", rangeSize)
	log.Info("range and file prepared", zap.Int("file count", len(files)), zap.Int("range count", rangeSize))

	// Do not reset timestamp if we are doing incremental restore, because
	// we are not allowed to decrease timestamp.
	if !client.IsIncremental() {
		if err = client.ResetTS(ctx, mgr.PdController); err != nil {
			log.Error("reset pd TS failed", zap.Error(err))
			return errors.Trace(err)
		}
	}

	// Split/Scatter + Download/Ingest
	progressLen := int64(rangeSize + len(files))
	if cfg.Checksum {
		progressLen += int64(len(tables))
	}
	if cfg.WaitTiflashReady {
		progressLen += int64(len(tables))
	}
	// Redirect to log if there is no log file to avoid unreadable output.
	updateCh := g.StartProgress(ctx, cmdName, progressLen, !cfg.LogProgress)
	defer updateCh.Close()
	placementRuleManager, err := snapclient.NewPlacementRuleManager(ctx, mgr.GetPDClient(), mgr.GetPDHTTPClient(), mgr.GetTLSConfig(), cfg.Online)
	if err != nil {
		return errors.Trace(err)
	}
	onProgress := func(n int64) {
		if n == 0 {
			updateCh.Inc()
			return
		}
		updateCh.IncBy(n)
	}
	if err := client.RestoreTables(ctx, placementRuleManager, createdTables, files, checkpointSetWithTableID,
		kvConfigs.MergeRegionSize.Value, kvConfigs.MergeRegionKeyCount.Value,
		// If the command is from BR binary, the ddl.EnableSplitTableRegion is always 0,
		// If the command is from BRIE SQL, the ddl.EnableSplitTableRegion is TiDB config split-table.
		// Notice that `split-region-on-table` configure from TiKV split on the region having data, it may trigger after restore done.
		// It's recommended to enable TiDB configure `split-table` instead.
		atomic.LoadUint32(&ddl.EnableSplitTableRegion) == 1,
		onProgress,
	); err != nil {
		return errors.Trace(err)
	}

	// We make bigger errCh so we won't block on multi-part failed.
	errCh := make(chan error, 32)
	postHandleCh := afterTableRestoredCh(ctx, createdTables)

	// pipeline checksum only when enabled and is not incremental snapshot repair mode cuz incremental doesn't have
	// enough information in backup meta to validate checksum
	if cfg.Checksum && !client.IsIncremental() {
		postHandleCh = client.GoValidateChecksum(
			ctx, postHandleCh, mgr.GetStorage().GetClient(), errCh, updateCh, cfg.ChecksumConcurrency)
	}

	// pipeline update meta and load stats
	postHandleCh = client.GoUpdateMetaAndLoadStats(ctx, s, postHandleCh, errCh, cfg.StatsConcurrency, cfg.LoadStats)

	// pipeline wait Tiflash synced
	if cfg.WaitTiflashReady {
		postHandleCh = client.GoWaitTiFlashReady(ctx, postHandleCh, updateCh, errCh)
	}

	finish := dropToBlackhole(ctx, postHandleCh, errCh)

	select {
	case err = <-errCh:
		err = multierr.Append(err, multierr.Combine(Exhaust(errCh)...))
	case <-finish:
	}

	// If any error happened, return now.
	if err != nil {
		return errors.Trace(err)
	}

	// The cost of rename user table / replace into system table wouldn't be so high.
	// So leave it out of the pipeline for easier implementation.
	err = client.RestoreSystemSchemas(ctx, cfg.TableFilter)
	if err != nil {
		return errors.Trace(err)
	}

	schedulersRemovable = true

	// Set task summary to success status.
	summary.SetSuccessStatus(true)
	return nil
}

func getMaxReplica(ctx context.Context, mgr *conn.Mgr) (cnt uint64, err error) {
	var resp map[string]any
	err = utils.WithRetry(ctx, func() error {
		resp, err = mgr.GetPDHTTPClient().GetReplicateConfig(ctx)
		return err
	}, utils.NewPDReqBackoffer())
	if err != nil {
		return 0, errors.Trace(err)
	}

	key := "max-replicas"
	val, ok := resp[key]
	if !ok {
		return 0, errors.Errorf("key %s not found in response %v", key, resp)
	}
	return uint64(val.(float64)), nil
}

func getStores(ctx context.Context, mgr *conn.Mgr) (stores *http.StoresInfo, err error) {
	err = utils.WithRetry(ctx, func() error {
		stores, err = mgr.GetPDHTTPClient().GetStores(ctx)
		return err
	}, utils.NewPDReqBackoffer())
	if err != nil {
		return nil, errors.Trace(err)
	}
	return stores, nil
}

func EstimateTikvUsage(files []*backuppb.File, replicaCnt uint64, storeCnt uint64) uint64 {
	if storeCnt == 0 {
		return 0
	}
	if replicaCnt > storeCnt {
		replicaCnt = storeCnt
	}
	totalSize := uint64(0)
	for _, file := range files {
		totalSize += file.GetSize_()
	}
	log.Info("estimate tikv usage", zap.Uint64("total size", totalSize), zap.Uint64("replicaCnt", replicaCnt), zap.Uint64("store count", storeCnt))
	return totalSize * replicaCnt / storeCnt
}

func EstimateTiflashUsage(tables []*metautil.Table, storeCnt uint64) uint64 {
	if storeCnt == 0 {
		return 0
	}
	tiflashTotal := uint64(0)
	for _, table := range tables {
		if table.Info.TiFlashReplica == nil || table.Info.TiFlashReplica.Count <= 0 {
			continue
		}
		tableBytes := uint64(0)
		for _, file := range table.Files {
			tableBytes += file.GetSize_()
		}
		tiflashTotal += tableBytes * table.Info.TiFlashReplica.Count
	}
	log.Info("estimate tiflash usage", zap.Uint64("total size", tiflashTotal), zap.Uint64("store count", storeCnt))
	return tiflashTotal / storeCnt
}

func CheckStoreSpace(necessary uint64, store *http.StoreInfo) error {
	available, err := units.RAMInBytes(store.Status.Available)
	if err != nil {
		return errors.Annotatef(berrors.ErrPDInvalidResponse, "store %d has invalid available space %s", store.Store.ID, store.Status.Available)
	}
	if available <= 0 {
		return errors.Annotatef(berrors.ErrPDInvalidResponse, "store %d has invalid available space %s", store.Store.ID, store.Status.Available)
	}
	if uint64(available) < necessary {
		return errors.Annotatef(berrors.ErrKVDiskFull, "store %d has no space left on device, available %s, necessary %s",
			store.Store.ID, units.BytesSize(float64(available)), units.BytesSize(float64(necessary)))
	}
	return nil
}

func checkDiskSpace(ctx context.Context, mgr *conn.Mgr, files []*backuppb.File, tables []*metautil.Table) error {
	maxReplica, err := getMaxReplica(ctx, mgr)
	if err != nil {
		return errors.Trace(err)
	}
	stores, err := getStores(ctx, mgr)
	if err != nil {
		return errors.Trace(err)
	}

	var tikvCnt, tiflashCnt uint64 = 0, 0
	for i := range stores.Stores {
		store := &stores.Stores[i]
		if engine.IsTiFlashHTTPResp(&store.Store) {
			tiflashCnt += 1
			continue
		}
		tikvCnt += 1
	}

	// We won't need to restore more than 1800 PB data at one time, right?
	preserve := func(base uint64, ratio float32) uint64 {
		if base > 1000*units.PB {
			return base
		}
		return base * uint64(ratio*10) / 10
	}

	// The preserve rate for tikv is quite accurate, while rate for tiflash is a
	// number calculated from tpcc testing with variable data sizes.  1.4 is a
	// relative conservative value.
	tikvUsage := preserve(EstimateTikvUsage(files, maxReplica, tikvCnt), 1.1)
	tiflashUsage := preserve(EstimateTiflashUsage(tables, tiflashCnt), 1.4)
	log.Info("preserved disk space", zap.Uint64("tikv", tikvUsage), zap.Uint64("tiflash", tiflashUsage))

	err = utils.WithRetry(ctx, func() error {
		stores, err = getStores(ctx, mgr)
		if err != nil {
			return errors.Trace(err)
		}
		for _, store := range stores.Stores {
			if engine.IsTiFlashHTTPResp(&store.Store) {
				if err := CheckStoreSpace(tiflashUsage, &store); err != nil {
					return errors.Trace(err)
				}
				continue
			}
			if err := CheckStoreSpace(tikvUsage, &store); err != nil {
				return errors.Trace(err)
			}
		}
		return nil
	}, utils.NewDiskCheckBackoffer())
	if err != nil {
		return errors.Trace(err)
	}
	return nil
}

// Exhaust drains all remaining errors in the channel, into a slice of errors.
func Exhaust(ec <-chan error) []error {
	out := make([]error, 0, len(ec))
	for {
		select {
		case err := <-ec:
			out = append(out, err)
		default:
			// errCh will NEVER be closed(ya see, it has multi sender-part),
			// so we just consume the current backlog of this channel, then return.
			return out
		}
	}
}

func checkTableExistence(ctx context.Context, mgr *conn.Mgr, tables []*metautil.Table, g glue.Glue) error {
	// Tasks from br clp client use other checks to validate
	if g.GetClient() != glue.ClientSql {
		return nil
	}
	message := "table already exists: "
	allUnique := true
	for _, table := range tables {
		_, err := mgr.GetDomain().InfoSchema().TableByName(ctx, table.DB.Name, table.Info.Name)
		if err == nil {
			message += fmt.Sprintf("%s.%s ", table.DB.Name, table.Info.Name)
			allUnique = false
		} else if !infoschema.ErrTableNotExists.Equal(err) {
			return errors.Trace(err)
		}
	}
	if !allUnique {
		return errors.Annotate(berrors.ErrTablesAlreadyExisted, message)
	}
	return nil
}

// EstimateRangeSize estimates the total range count by file.
func EstimateRangeSize(files []*backuppb.File) int {
	result := 0
	for _, f := range files {
		if strings.HasSuffix(f.GetName(), "_write.sst") {
			result++
		}
	}
	return result
}

// dropToBlackhole drop all incoming tables into black hole,
// i.e. don't execute checksum, just increase the process anyhow.
func dropToBlackhole(
	ctx context.Context,
	inCh <-chan *snapclient.CreatedTable,
	errCh chan<- error,
) <-chan struct{} {
	outCh := make(chan struct{}, 1)
	go func() {
		defer func() {
			close(outCh)
		}()
		for {
			select {
			case <-ctx.Done():
				errCh <- ctx.Err()
				return
			case _, ok := <-inCh:
				if !ok {
					return
				}
			}
		}
	}()
	return outCh
}

// filterRestoreFiles filters tables that can't be processed after applying cfg.TableFilter.MatchTable.
// if the db has no table that can be processed, the db will be filtered too.
func filterRestoreFiles(
	client *snapclient.SnapClient,
	cfg *RestoreConfig,
) (files []*backuppb.File, tables []*metautil.Table, dbs []*metautil.Database) {
	for _, db := range client.GetDatabases() {
		dbName := db.Info.Name.O
		if name, ok := utils.GetSysDBName(db.Info.Name); utils.IsSysDB(name) && ok {
			dbName = name
		}
		if checkpoint.IsCheckpointDB(db.Info.Name) {
			continue
		}
		if !cfg.TableFilter.MatchSchema(dbName) {
			continue
		}
		dbs = append(dbs, db)
		for _, table := range db.Tables {
			if table.Info == nil || !cfg.TableFilter.MatchTable(dbName, table.Info.Name.O) {
				continue
			}
			files = append(files, table.Files...)
			tables = append(tables, table)
		}
	}
	return
}

// enableTiDBConfig tweaks some of configs of TiDB to make the restore progress go well.
// return a function that could restore the config to origin.
func enableTiDBConfig() func() {
	restoreConfig := config.RestoreFunc()
	config.UpdateGlobal(func(conf *config.Config) {
		// set max-index-length before execute DDLs and create tables
		// we set this value to max(3072*4), otherwise we might not restore table
		// when upstream and downstream both set this value greater than default(3072)
		conf.MaxIndexLength = config.DefMaxOfMaxIndexLength
		log.Warn("set max-index-length to max(3072*4) to skip check index length in DDL")
		conf.IndexLimit = config.DefMaxOfIndexLimit
		log.Warn("set index-limit to max(64*8) to skip check index count in DDL")
		conf.TableColumnCountLimit = config.DefMaxOfTableColumnCountLimit
		log.Warn("set table-column-count to max(4096) to skip check column count in DDL")
	})
	return restoreConfig
}

func getTiFlashNodeCount(ctx context.Context, pdClient pd.Client) (uint64, error) {
	tiFlashStores, err := conn.GetAllTiKVStoresWithRetry(ctx, pdClient, connutil.TiFlashOnly)
	if err != nil {
		return 0, errors.Trace(err)
	}
	return uint64(len(tiFlashStores)), nil
}

// PreCheckTableTiFlashReplica checks whether TiFlash replica is less than TiFlash node.
func PreCheckTableTiFlashReplica(
	ctx context.Context,
	pdClient pd.Client,
	tables []*metautil.Table,
	recorder *tiflashrec.TiFlashRecorder,
) error {
	tiFlashStoreCount, err := getTiFlashNodeCount(ctx, pdClient)
	if err != nil {
		return err
	}
	for _, table := range tables {
		if table.Info.TiFlashReplica != nil {
			// we should not set available to true. because we cannot guarantee the raft log lag of tiflash when restore finished.
			// just let tiflash ticker set it by checking lag of all related regions.
			table.Info.TiFlashReplica.Available = false
			table.Info.TiFlashReplica.AvailablePartitionIDs = nil
			if recorder != nil {
				recorder.AddTable(table.Info.ID, *table.Info.TiFlashReplica)
				log.Info("record tiflash replica for table, to reset it by ddl later",
					zap.Stringer("db", table.DB.Name),
					zap.Stringer("table", table.Info.Name),
				)
				table.Info.TiFlashReplica = nil
			} else if table.Info.TiFlashReplica.Count > tiFlashStoreCount {
				// we cannot satisfy TiFlash replica in restore cluster. so we should
				// set TiFlashReplica to unavailable in tableInfo, to avoid TiDB cannot sense TiFlash and make plan to TiFlash
				// see details at https://github.com/pingcap/br/issues/931
				// TODO maybe set table.Info.TiFlashReplica.Count to tiFlashStoreCount, but we need more tests about it.
				log.Warn("table does not satisfy tiflash replica requirements, set tiflash replcia to unavailable",
					zap.Stringer("db", table.DB.Name),
					zap.Stringer("table", table.Info.Name),
					zap.Uint64("expect tiflash replica", table.Info.TiFlashReplica.Count),
					zap.Uint64("actual tiflash store", tiFlashStoreCount),
				)
				table.Info.TiFlashReplica = nil
			}
		}
	}
	return nil
}

// PreCheckTableClusterIndex checks whether backup tables and existed tables have different cluster index options。
func PreCheckTableClusterIndex(
	tables []*metautil.Table,
	ddlJobs []*model.Job,
	dom *domain.Domain,
) error {
	for _, table := range tables {
		oldTableInfo, err := restore.GetTableSchema(dom, table.DB.Name, table.Info.Name)
		// table exists in database
		if err == nil {
			if table.Info.IsCommonHandle != oldTableInfo.IsCommonHandle {
				return errors.Annotatef(berrors.ErrRestoreModeMismatch,
					"Clustered index option mismatch. Restored cluster's @@tidb_enable_clustered_index should be %v (backup table = %v, created table = %v).",
					restore.TransferBoolToValue(table.Info.IsCommonHandle),
					table.Info.IsCommonHandle,
					oldTableInfo.IsCommonHandle)
			}
		}
	}
	for _, job := range ddlJobs {
		if job.Type == model.ActionCreateTable {
			tableInfo := job.BinlogInfo.TableInfo
			if tableInfo != nil {
				oldTableInfo, err := restore.GetTableSchema(dom, pmodel.NewCIStr(job.SchemaName), tableInfo.Name)
				// table exists in database
				if err == nil {
					if tableInfo.IsCommonHandle != oldTableInfo.IsCommonHandle {
						return errors.Annotatef(berrors.ErrRestoreModeMismatch,
							"Clustered index option mismatch. Restored cluster's @@tidb_enable_clustered_index should be %v (backup table = %v, created table = %v).",
							restore.TransferBoolToValue(tableInfo.IsCommonHandle),
							tableInfo.IsCommonHandle,
							oldTableInfo.IsCommonHandle)
					}
				}
			}
		}
	}
	return nil
}

func getDatabases(tables []*metautil.Table) (dbs []*model.DBInfo) {
	dbIDs := make(map[int64]bool)
	for _, table := range tables {
		if !dbIDs[table.DB.ID] {
			dbs = append(dbs, table.DB)
			dbIDs[table.DB.ID] = true
		}
	}
	return
}

// FilterDDLJobs filters ddl jobs.
func FilterDDLJobs(allDDLJobs []*model.Job, tables []*metautil.Table) (ddlJobs []*model.Job) {
	// Sort the ddl jobs by schema version in descending order.
	slices.SortFunc(allDDLJobs, func(i, j *model.Job) int {
		return cmp.Compare(j.BinlogInfo.SchemaVersion, i.BinlogInfo.SchemaVersion)
	})
	dbs := getDatabases(tables)
	for _, db := range dbs {
		// These maps is for solving some corner case.
		// e.g. let "t=2" indicates that the id of database "t" is 2, if the ddl execution sequence is:
		// rename "a" to "b"(a=1) -> drop "b"(b=1) -> create "b"(b=2) -> rename "b" to "a"(a=2)
		// Which we cannot find the "create" DDL by name and id directly.
		// To cover †his case, we must find all names and ids the database/table ever had.
		dbIDs := make(map[int64]bool)
		dbIDs[db.ID] = true
		dbNames := make(map[string]bool)
		dbNames[db.Name.String()] = true
		for _, job := range allDDLJobs {
			if job.BinlogInfo.DBInfo != nil {
				if dbIDs[job.SchemaID] || dbNames[job.BinlogInfo.DBInfo.Name.String()] {
					ddlJobs = append(ddlJobs, job)
					// The the jobs executed with the old id, like the step 2 in the example above.
					dbIDs[job.SchemaID] = true
					// For the jobs executed after rename, like the step 3 in the example above.
					dbNames[job.BinlogInfo.DBInfo.Name.String()] = true
				}
			}
		}
	}

	for _, table := range tables {
		tableIDs := make(map[int64]bool)
		tableIDs[table.Info.ID] = true
		tableNames := make(map[restore.UniqueTableName]bool)
		name := restore.UniqueTableName{DB: table.DB.Name.String(), Table: table.Info.Name.String()}
		tableNames[name] = true
		for _, job := range allDDLJobs {
			if job.BinlogInfo.TableInfo != nil {
				name = restore.UniqueTableName{DB: job.SchemaName, Table: job.BinlogInfo.TableInfo.Name.String()}
				if tableIDs[job.TableID] || tableNames[name] {
					ddlJobs = append(ddlJobs, job)
					tableIDs[job.TableID] = true
					// For truncate table, the id may be changed
					tableIDs[job.BinlogInfo.TableInfo.ID] = true
					tableNames[name] = true
				}
			}
		}
	}
	return ddlJobs
}

// CheckDDLJobByRules if one of rules returns true, the job in srcDDLJobs will be filtered.
func CheckDDLJobByRules(srcDDLJobs []*model.Job, rules ...DDLJobFilterRule) error {
	for _, ddlJob := range srcDDLJobs {
		for _, rule := range rules {
			if rule(ddlJob) {
				return errors.Annotatef(berrors.ErrRestoreModeMismatch, "DDL job %s is not allowed in incremental restore"+
					" when --allow-pitr-from-incremental enabled", ddlJob.String())
			}
		}
	}
	return nil
}

// FilterDDLJobByRules if one of rules returns true, the job in srcDDLJobs will be filtered.
func FilterDDLJobByRules(srcDDLJobs []*model.Job, rules ...DDLJobFilterRule) (dstDDLJobs []*model.Job) {
	dstDDLJobs = make([]*model.Job, 0, len(srcDDLJobs))
	for _, ddlJob := range srcDDLJobs {
		passed := true
		for _, rule := range rules {
			if rule(ddlJob) {
				passed = false
				break
			}
		}

		if passed {
			dstDDLJobs = append(dstDDLJobs, ddlJob)
		}
	}

	return
}

type DDLJobFilterRule func(ddlJob *model.Job) bool

var incrementalRestoreActionBlockList = map[model.ActionType]struct{}{
	model.ActionSetTiFlashReplica:          {},
	model.ActionUpdateTiFlashReplicaStatus: {},
	model.ActionLockTable:                  {},
	model.ActionUnlockTable:                {},
}

var logIncrementalRestoreCompactibleBlockList = map[model.ActionType]struct{}{
	model.ActionAddIndex:            {},
	model.ActionModifyColumn:        {},
	model.ActionReorganizePartition: {},
}

// DDLJobBlockListRule rule for filter ddl job with type in block list.
func DDLJobBlockListRule(ddlJob *model.Job) bool {
	return checkIsInActions(ddlJob.Type, incrementalRestoreActionBlockList)
}

func DDLJobLogIncrementalCompactBlockListRule(ddlJob *model.Job) bool {
	return checkIsInActions(ddlJob.Type, logIncrementalRestoreCompactibleBlockList)
}

func checkIsInActions(action model.ActionType, actions map[model.ActionType]struct{}) bool {
	_, ok := actions[action]
	return ok
}

func afterTableRestoredCh(ctx context.Context, createdTables []*snapclient.CreatedTable) <-chan *snapclient.CreatedTable {
	outCh := make(chan *snapclient.CreatedTable)

	go func() {
		defer close(outCh)

		for _, createdTable := range createdTables {
			select {
			case <-ctx.Done():
				return
			default:
				outCh <- createdTable
			}
		}
	}()
	return outCh
}<|MERGE_RESOLUTION|>--- conflicted
+++ resolved
@@ -349,7 +349,7 @@
 }
 
 // ParseFromFlags parses the restore-related flags from the flag set.
-func (cfg *RestoreConfig) ParseFromFlags(flags *pflag.FlagSet, skipCommonConfig bool) error {
+func (cfg *RestoreConfig) ParseFromFlags(flags *pflag.FlagSet) error {
 	var err error
 	cfg.NoSchema, err = flags.GetBool(flagNoSchema)
 	if err != nil {
@@ -359,15 +359,10 @@
 	if err != nil {
 		return errors.Trace(err)
 	}
-
-	// parse common config if needed
-	if !skipCommonConfig {
-		err = cfg.Config.ParseFromFlags(flags)
-		if err != nil {
-			return errors.Trace(err)
-		}
-	}
-
+	err = cfg.Config.ParseFromFlags(flags)
+	if err != nil {
+		return errors.Trace(err)
+	}
 	err = cfg.RestoreCommonConfig.ParseFromFlags(flags)
 	if err != nil {
 		return errors.Trace(err)
@@ -652,16 +647,20 @@
 	return register.Close, errors.Trace(err)
 }
 
-func DefaultRestoreConfig(commonConfig Config) RestoreConfig {
+func DefaultRestoreConfig() RestoreConfig {
 	fs := pflag.NewFlagSet("dummy", pflag.ContinueOnError)
+	DefineCommonFlags(fs)
 	DefineRestoreFlags(fs)
 	cfg := RestoreConfig{}
-	err := cfg.ParseFromFlags(fs, true)
-	if err != nil {
-		log.Panic("failed to parse restore flags to config", zap.Error(err))
-	}
-
-	cfg.Config = commonConfig
+	err := multierr.Combine(
+		cfg.ParseFromFlags(fs),
+		cfg.RestoreCommonConfig.ParseFromFlags(fs),
+		cfg.Config.ParseFromFlags(fs),
+	)
+	if err != nil {
+		log.Panic("infallible failed.", zap.Error(err))
+	}
+
 	return cfg
 }
 
@@ -814,11 +813,7 @@
 	}
 
 	reader := metautil.NewMetaReader(backupMeta, s, &cfg.CipherInfo)
-<<<<<<< HEAD
-	if err = client.InitBackupMeta(c, backupMeta, u, reader, cfg.LoadStats, nil, nil); err != nil {
-=======
 	if err = client.LoadSchemaIfNeededAndInitClient(c, backupMeta, u, reader, cfg.LoadStats, nil, nil); err != nil {
->>>>>>> 9530fdc2
 		return errors.Trace(err)
 	}
 
@@ -1132,9 +1127,8 @@
 	errCh := make(chan error, 32)
 	postHandleCh := afterTableRestoredCh(ctx, createdTables)
 
-	// pipeline checksum only when enabled and is not incremental snapshot repair mode cuz incremental doesn't have
-	// enough information in backup meta to validate checksum
-	if cfg.Checksum && !client.IsIncremental() {
+	// pipeline checksum
+	if cfg.Checksum {
 		postHandleCh = client.GoValidateChecksum(
 			ctx, postHandleCh, mgr.GetStorage().GetClient(), errCh, updateCh, cfg.ChecksumConcurrency)
 	}

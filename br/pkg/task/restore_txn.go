// Copyright 2020 PingCAP, Inc. Licensed under Apache-2.0.

package task

import (
	"context"

	"github.com/pingcap/errors"
	"github.com/pingcap/log"
	"github.com/pingcap/tidb/br/pkg/conn"
	berrors "github.com/pingcap/tidb/br/pkg/errors"
	"github.com/pingcap/tidb/br/pkg/glue"
	"github.com/pingcap/tidb/br/pkg/metautil"
	"github.com/pingcap/tidb/br/pkg/restore"
	snapclient "github.com/pingcap/tidb/br/pkg/restore/snap_client"
	restoreutils "github.com/pingcap/tidb/br/pkg/restore/utils"
	"github.com/pingcap/tidb/br/pkg/summary"
	"go.uber.org/zap"
)

// RunRestoreTxn starts a txn kv restore task inside the current goroutine.
func RunRestoreTxn(c context.Context, g glue.Glue, cmdName string, cfg *Config) (err error) {
	cfg.adjust()
	if cfg.Concurrency == 0 {
		cfg.Concurrency = defaultRestoreConcurrency
	}

	defer summary.Summary(cmdName)
	ctx, cancel := context.WithCancel(c)
	defer cancel()

	// Restore raw does not need domain.
	mgr, err := NewMgr(ctx, g, cfg.PD, cfg.TLS, GetKeepalive(cfg), cfg.CheckRequirements, false, conn.NormalVersionChecker)
	if err != nil {
		return errors.Trace(err)
	}
	defer mgr.Close()

	keepaliveCfg := GetKeepalive(cfg)
	// sometimes we have pooled the connections.
	// sending heartbeats in idle times is useful.
	keepaliveCfg.PermitWithoutStream = true
	client := snapclient.NewRestoreClient(mgr.GetPDClient(), mgr.GetPDHTTPClient(), mgr.GetTLSConfig(), keepaliveCfg)
	client.SetRateLimit(cfg.RateLimit)
	client.SetCrypter(&cfg.CipherInfo)
	client.SetConcurrencyPerStore(uint(cfg.Concurrency))
	err = client.Init(g, mgr.GetStorage())
	defer client.Close()
	if err != nil {
		return errors.Trace(err)
	}

	u, s, backupMeta, err := ReadBackupMeta(ctx, metautil.MetaFile, cfg)
	if err != nil {
		return errors.Trace(err)
	}
	reader := metautil.NewMetaReader(backupMeta, s, &cfg.CipherInfo)
<<<<<<< HEAD
	if err = client.InitBackupMeta(c, backupMeta, u, reader, true, nil, nil); err != nil {
=======
	if err = client.LoadSchemaIfNeededAndInitClient(c, backupMeta, u, reader, true, nil, nil); err != nil {
>>>>>>> 9530fdc2
		return errors.Trace(err)
	}

	if client.IsRawKvMode() {
		return errors.Annotate(berrors.ErrRestoreModeMismatch, "cannot do transactional restore from raw data")
	}

	files := backupMeta.Files
	archiveSize := metautil.ArchiveSize(files)
	g.Record(summary.RestoreDataSize, archiveSize)

	if len(files) == 0 {
		log.Info("all files are filtered out from the backup archive, nothing to restore")
		return nil
	}
	summary.CollectInt("restore files", len(files))

	log.Info("restore files", zap.Int("count", len(files)))
	ranges, _, err := restoreutils.MergeAndRewriteFileRanges(
		files, nil, conn.DefaultMergeRegionSizeBytes, conn.DefaultMergeRegionKeyCount)
	if err != nil {
		return errors.Trace(err)
	}
	// Redirect to log if there is no log file to avoid unreadable output.
	// TODO: How to show progress?
	updateCh := g.StartProgress(
		ctx,
		"Txn Restore",
		// Split/Scatter + Download/Ingest
		int64(len(ranges)+len(files)),
		!cfg.LogProgress)

	onProgress := func(i int64) { updateCh.IncBy(i) }
	// RawKV restore does not need to rewrite keys.
	err = client.SplitPoints(ctx, getEndKeys(ranges), onProgress, false)
	if err != nil {
		return errors.Trace(err)
	}

	importModeSwitcher := restore.NewImportModeSwitcher(mgr.GetPDClient(), cfg.SwitchModeInterval, mgr.GetTLSConfig())
	restoreSchedulers, _, err := restore.RestorePreWork(ctx, mgr, importModeSwitcher, false, true)
	if err != nil {
		return errors.Trace(err)
	}
	defer restore.RestorePostWork(ctx, importModeSwitcher, restoreSchedulers, false)

	err = client.GetRestorer().GoRestore(onProgress, restore.CreateUniqueFileSets(files))
	if err != nil {
		return errors.Trace(err)
	}
	err = client.GetRestorer().WaitUntilFinish()
	if err != nil {
		return errors.Trace(err)
	}
	// Restore has finished.
	updateCh.Close()

	// Set task summary to success status.
	summary.SetSuccessStatus(true)
	return nil
}<|MERGE_RESOLUTION|>--- conflicted
+++ resolved
@@ -55,11 +55,7 @@
 		return errors.Trace(err)
 	}
 	reader := metautil.NewMetaReader(backupMeta, s, &cfg.CipherInfo)
-<<<<<<< HEAD
-	if err = client.InitBackupMeta(c, backupMeta, u, reader, true, nil, nil); err != nil {
-=======
 	if err = client.LoadSchemaIfNeededAndInitClient(c, backupMeta, u, reader, true, nil, nil); err != nil {
->>>>>>> 9530fdc2
 		return errors.Trace(err)
 	}
 

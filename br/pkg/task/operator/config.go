// Copyright 2023 PingCAP, Inc. Licensed under Apache-2.0.

package operator

import (
	"time"

	"github.com/pingcap/errors"
	berrors "github.com/pingcap/tidb/br/pkg/errors"
	"github.com/pingcap/tidb/br/pkg/storage"
	"github.com/pingcap/tidb/br/pkg/task"
	"github.com/spf13/pflag"
)

type PauseGcConfig struct {
	task.Config

	SafePoint uint64        `json:"safepoint" yaml:"safepoint"`
	TTL       time.Duration `json:"ttl" yaml:"ttl"`

	OnAllReady func() `json:"-" yaml:"-"`
	OnExit     func() `json:"-" yaml:"-"`
}

func DefineFlagsForPrepareSnapBackup(f *pflag.FlagSet) {
	_ = f.DurationP("ttl", "i", 2*time.Minute, "The time-to-live of the safepoint.")
	_ = f.Uint64P("safepoint", "t", 0, "The GC safepoint to be kept.")
}

// ParseFromFlags fills the config via the flags.
func (cfg *PauseGcConfig) ParseFromFlags(flags *pflag.FlagSet) error {
	if err := cfg.Config.ParseFromFlags(flags); err != nil {
		return err
	}

	var err error
	cfg.SafePoint, err = flags.GetUint64("safepoint")
	if err != nil {
		return err
	}
	cfg.TTL, err = flags.GetDuration("ttl")
	if err != nil {
		return err
	}

	return nil
}

type Base64ifyConfig struct {
	storage.BackendOptions
<<<<<<< HEAD
	Revert     bool
=======
>>>>>>> 4cfe22cf
	StorageURI string
	LoadCerd   bool
}

func DefineFlagsForBase64ifyConfig(flags *pflag.FlagSet) {
	storage.DefineFlags(flags)
<<<<<<< HEAD
	flags.Bool("revert", false, "Do the revert operation.")
	flags.String("storage", "", "the external storage input.")
=======
	flags.StringP("storage", "s", "", "The external storage input.")
>>>>>>> 4cfe22cf
	flags.Bool("load-creds", false, "whether loading the credientials from current environment and marshal them to the base64 string. [!]")
}

func (cfg *Base64ifyConfig) ParseFromFlags(flags *pflag.FlagSet) error {
	var err error
	err = cfg.BackendOptions.ParseFromFlags(flags)
	if err != nil {
		return err
	}
<<<<<<< HEAD
	cfg.Revert, err = flags.GetBool("revert")
	if err != nil {
		return err
	}
=======
>>>>>>> 4cfe22cf
	cfg.StorageURI, err = flags.GetString("storage")
	if err != nil {
		return err
	}
	cfg.LoadCerd, err = flags.GetBool("load-creds")
	if err != nil {
		return err
	}
	return nil
}

type ListMigrationConfig struct {
	storage.BackendOptions
	StorageURI string
	JSONOutput bool
}

func DefineFlagsForListMigrationConfig(flags *pflag.FlagSet) {
	storage.DefineFlags(flags)
	flags.StringP("storage", "s", "", "the external storage input.")
	flags.Bool("json", false, "output the result in json format.")
}

func (cfg *ListMigrationConfig) ParseFromFlags(flags *pflag.FlagSet) error {
	var err error
	err = cfg.BackendOptions.ParseFromFlags(flags)
	if err != nil {
		return err
	}
	cfg.StorageURI, err = flags.GetString("storage")
	if err != nil {
		return err
	}
	cfg.JSONOutput, err = flags.GetBool("json")
	if err != nil {
		return err
	}
	return nil
}

type MigrateToConfig struct {
	storage.BackendOptions
	StorageURI string
	Recent     bool
	MigrateTo  int
	Base       bool

	Yes    bool
	DryRun bool
}

const (
	flagStorage = "storage"
	flagRecent  = "recent"
	flagTo      = "to"
	flagBase    = "base"
	flagYes     = "yes"
	flagDryRun  = "dry-run"
)

func DefineFlagsForMigrateToConfig(flags *pflag.FlagSet) {
	storage.DefineFlags(flags)
	flags.StringP(flagStorage, "s", "", "the external storage input.")
	flags.Bool(flagRecent, true, "migrate to the most recent migration and BASE.")
	flags.Int(flagTo, 0, "migrate all migrations from the BASE to the specified sequence number.")
	flags.Bool(flagBase, false, "don't merge any migrations, just retry run pending operations in BASE.")
	flags.BoolP(flagYes, "y", false, "skip all effect estimating and confirming. execute directly.")
	flags.Bool(flagDryRun, false, "do not actually perform the migration, just print the effect.")
}

func (cfg *MigrateToConfig) ParseFromFlags(flags *pflag.FlagSet) error {
	var err error
	err = cfg.BackendOptions.ParseFromFlags(flags)
	if err != nil {
		return err
	}
	cfg.StorageURI, err = flags.GetString(flagStorage)
	if err != nil {
		return err
	}
	cfg.Recent, err = flags.GetBool(flagRecent)
	if err != nil {
		return err
	}
	cfg.MigrateTo, err = flags.GetInt(flagTo)
	if err != nil {
		return err
	}
	cfg.Base, err = flags.GetBool(flagBase)
	if err != nil {
		return err
	}
	cfg.Yes, err = flags.GetBool(flagYes)
	if err != nil {
		return err
	}
	cfg.DryRun, err = flags.GetBool(flagDryRun)
	if err != nil {
		return err
	}
	return nil
}

func (cfg *MigrateToConfig) Verify() error {
	if cfg.Recent && cfg.MigrateTo != 0 {
		return errors.Annotatef(berrors.ErrInvalidArgument,
			"the --%s and --%s flag cannot be used at the same time",
			flagRecent, flagTo)
	}
	if cfg.Base && (cfg.Recent || cfg.MigrateTo != 0) {
		return errors.Annotatef(berrors.ErrInvalidArgument,
			"the --%s and ( --%s or --%s ) flag cannot be used at the same time",
			flagBase, flagTo, flagRecent)
	}
	return nil
}<|MERGE_RESOLUTION|>--- conflicted
+++ resolved
@@ -48,22 +48,13 @@
 
 type Base64ifyConfig struct {
 	storage.BackendOptions
-<<<<<<< HEAD
-	Revert     bool
-=======
->>>>>>> 4cfe22cf
 	StorageURI string
 	LoadCerd   bool
 }
 
 func DefineFlagsForBase64ifyConfig(flags *pflag.FlagSet) {
 	storage.DefineFlags(flags)
-<<<<<<< HEAD
-	flags.Bool("revert", false, "Do the revert operation.")
-	flags.String("storage", "", "the external storage input.")
-=======
 	flags.StringP("storage", "s", "", "The external storage input.")
->>>>>>> 4cfe22cf
 	flags.Bool("load-creds", false, "whether loading the credientials from current environment and marshal them to the base64 string. [!]")
 }
 
@@ -73,13 +64,6 @@
 	if err != nil {
 		return err
 	}
-<<<<<<< HEAD
-	cfg.Revert, err = flags.GetBool("revert")
-	if err != nil {
-		return err
-	}
-=======
->>>>>>> 4cfe22cf
 	cfg.StorageURI, err = flags.GetString("storage")
 	if err != nil {
 		return err

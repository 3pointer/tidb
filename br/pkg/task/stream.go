--- conflicted
+++ resolved
@@ -1460,7 +1460,6 @@
 	if err != nil {
 		return errors.Trace(err)
 	}
-<<<<<<< HEAD
 
 	compactionIter := client.LogFileManager.OpenCompactionIter(ctx, migs)
 
@@ -1479,10 +1478,8 @@
 			return errors.Trace(err)
 		}
 
-=======
 	pd := g.StartProgress(ctx, "Restore KV Files", int64(dataFileCount), !cfg.LogProgress)
 	err = withProgress(pd, func(p glue.Progress) (pErr error) {
->>>>>>> 7daf0265
 		if cfg.UseCheckpoint {
 			updateStatsWithCheckpoint := func(kvCount, size uint64) {
 				mu.Lock()
@@ -1583,11 +1580,8 @@
 	}
 	client.SetCrypter(&cfg.CipherInfo)
 	client.SetConcurrency(uint(cfg.Concurrency))
-<<<<<<< HEAD
 	client.SetConcurrencyPerStore(uint(cfg.ConcurrencyPerStore.Value))
-=======
 	client.SetUpstreamClusterID(cfg.upstreamClusterID)
->>>>>>> 7daf0265
 	client.InitClients(ctx, u)
 
 	err = client.SetRawKVBatchClient(ctx, cfg.PD, cfg.TLS.ToKVSecurity())

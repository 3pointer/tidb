// Copyright 2020 PingCAP, Inc. Licensed under Apache-2.0.

package main

import (
	"github.com/pingcap/errors"
	"github.com/pingcap/log"
	"github.com/pingcap/tidb/br/pkg/gluetikv"
	"github.com/pingcap/tidb/br/pkg/summary"
	"github.com/pingcap/tidb/br/pkg/task"
	"github.com/pingcap/tidb/br/pkg/trace"
	"github.com/pingcap/tidb/br/pkg/utils"
	"github.com/pingcap/tidb/br/pkg/version/build"
	"github.com/pingcap/tidb/session"
	"github.com/spf13/cobra"
	"go.uber.org/zap"
	"sourcegraph.com/sourcegraph/appdash"
)

func runRestoreCommand(command *cobra.Command, cmdName string) error {
	cfg := task.RestoreConfig{Config: task.Config{LogProgress: HasLogFile()}}
	if err := cfg.ParseFromFlags(command.Flags()); err != nil {
		command.SilenceUsage = false
		return errors.Trace(err)
	}

	if task.IsStreamRestore(cmdName) {
		if err := cfg.ParseStreamRestoreFlags(command.Flags()); err != nil {
			return errors.Trace(err)
		}
	}

	ctx := GetDefaultContext()
	if cfg.EnableOpenTracing {
		var store *appdash.MemoryStore
		ctx, store = trace.TracerStartSpan(ctx)
		defer trace.TracerFinishSpan(ctx, store)
	}
	if err := task.RunRestore(GetDefaultContext(), tidbGlue, cmdName, &cfg); err != nil {
		log.Error("failed to restore", zap.Error(err))
		return errors.Trace(err)
	}
	return nil
}

func runRestoreDataCommand(command *cobra.Command, cmdName string) error {
	cfg := task.RestoreDataConfig{Config: task.Config{LogProgress: HasLogFile()}}
	if err := cfg.ParseFromFlags(command.Flags()); err != nil {
		command.SilenceUsage = false
		return errors.Trace(err)
	}

	ctx := GetDefaultContext()
	if cfg.EnableOpenTracing {
		var store *appdash.MemoryStore
		ctx, store = trace.TracerStartSpan(ctx)
		defer trace.TracerFinishSpan(ctx, store)
	}
	if err := task.RunRestoreData(GetDefaultContext(), tidbGlue, cmdName, &cfg); err != nil {
		log.Error("failed to restore data", zap.Error(err))
		return errors.Trace(err)
	}
	return nil
}

func runRestoreRawCommand(command *cobra.Command, cmdName string) error {
	cfg := task.RestoreRawConfig{
		RawKvConfig: task.RawKvConfig{Config: task.Config{LogProgress: HasLogFile()}},
	}
	if err := cfg.ParseFromFlags(command.Flags()); err != nil {
		command.SilenceUsage = false
		return errors.Trace(err)
	}

	ctx := GetDefaultContext()
	if cfg.EnableOpenTracing {
		var store *appdash.MemoryStore
		ctx, store = trace.TracerStartSpan(ctx)
		defer trace.TracerFinishSpan(ctx, store)
	}
	if err := task.RunRestoreRaw(GetDefaultContext(), gluetikv.Glue{}, cmdName, &cfg); err != nil {
		log.Error("failed to restore raw kv", zap.Error(err))
		return errors.Trace(err)
	}
	return nil
}

func runEBSMetaRestoreCommand(command *cobra.Command, cmdName string) error {
	cfg := task.RestoreEBSConfig{}
	if err := cfg.ParseFromFlags(command.Flags()); err != nil {
		command.SilenceUsage = false
		return errors.Trace(err)
	}

	ctx := GetDefaultContext()
	if cfg.EnableOpenTracing {
		var store *appdash.MemoryStore
		ctx, store = trace.TracerStartSpan(ctx)
		defer trace.TracerFinishSpan(ctx, store)
	}
	if err := task.RunRestoreEBSMeta(GetDefaultContext(), gluetikv.Glue{}, cmdName, &cfg); err != nil {
		log.Error("failed to restore EBS meta", zap.Error(err))
		return errors.Trace(err)
	}
	return nil
}

// NewRestoreCommand returns a restore subcommand.
func NewRestoreCommand() *cobra.Command {
	command := &cobra.Command{
		Use:          "restore",
		Short:        "restore a TiDB/TiKV cluster",
		SilenceUsage: true,
		PersistentPreRunE: func(c *cobra.Command, args []string) error {
			if err := Init(c); err != nil {
				return errors.Trace(err)
			}
			build.LogInfo(build.BR)
			utils.LogEnvVariables()
			task.LogArguments(c)
			session.DisableStats4Test()

			summary.SetUnit(summary.RestoreUnit)
			return nil
		},
	}
	command.AddCommand(
		newFullRestoreCommand(),
		newDBRestoreCommand(),
		newTableRestoreCommand(),
		newRawRestoreCommand(),
		newStreamRestoreCommand(),
<<<<<<< HEAD
		newEBSMetaRestoreCommand(),
=======
		newRestoreDataCommand(),
>>>>>>> eecab9de
	)
	task.DefineRestoreFlags(command.PersistentFlags())

	return command
}

func newFullRestoreCommand() *cobra.Command {
	command := &cobra.Command{
		Use:   "full",
		Short: "restore all tables",
		Args:  cobra.NoArgs,
		RunE: func(cmd *cobra.Command, _ []string) error {
			return runRestoreCommand(cmd, task.FullRestoreCmd)
		},
	}
	task.DefineFilterFlags(command, filterOutSysAndMemTables, false)
	return command
}

func newDBRestoreCommand() *cobra.Command {
	command := &cobra.Command{
		Use:   "db",
		Short: "restore tables in a database from the backup data",
		Args:  cobra.NoArgs,
		RunE: func(cmd *cobra.Command, _ []string) error {
			return runRestoreCommand(cmd, task.DBRestoreCmd)
		},
	}
	task.DefineDatabaseFlags(command)
	return command
}

func newTableRestoreCommand() *cobra.Command {
	command := &cobra.Command{
		Use:   "table",
		Short: "restore a table from the backup data",
		Args:  cobra.NoArgs,
		RunE: func(cmd *cobra.Command, _ []string) error {
			return runRestoreCommand(cmd, task.TableRestoreCmd)
		},
	}
	task.DefineTableFlags(command)
	return command
}

func newRawRestoreCommand() *cobra.Command {
	command := &cobra.Command{
		Use:   "raw",
		Short: "(experimental) restore a raw kv range to TiKV cluster",
		Args:  cobra.NoArgs,
		RunE: func(cmd *cobra.Command, _ []string) error {
			return runRestoreRawCommand(cmd, task.RawRestoreCmd)
		},
	}

	task.DefineRawRestoreFlags(command)
	return command
}

func newStreamRestoreCommand() *cobra.Command {
	command := &cobra.Command{
		Use:   "point",
		Short: "restore data from log until specify commit timestamp",
		Args:  cobra.NoArgs,
		RunE: func(command *cobra.Command, _ []string) error {
			return runRestoreCommand(command, task.PointRestoreCmd)
		},
	}
	task.DefineFilterFlags(command, filterOutSysAndMemTables, true)
	task.DefineStreamRestoreFlags(command)
	command.Hidden = true
	return command
}

<<<<<<< HEAD
func newEBSMetaRestoreCommand() *cobra.Command {
	command := &cobra.Command{
		Use:   "ebs",
		Short: "phase 1 of EBS-based restore to restore volumes and other info",
		Args:  cobra.NoArgs,
		RunE: func(command *cobra.Command, _ []string) error {
			return runEBSMetaRestoreCommand(command, task.EBSMetaRestoreCmd)
		},
	}
	task.DefineRestoreEBSMetaFlags(command)
=======
func newRestoreDataCommand() *cobra.Command {
	command := &cobra.Command{
		Use:   "data",
		Short: "phase 2 - restore data from snapshot volume where tikv runing on, it requires phase 1 command 'restore ebs' run before.",
		Args:  cobra.NoArgs,
		RunE: func(command *cobra.Command, _ []string) error {
			return runRestoreDataCommand(command, task.EBSRestoreCmd)
		},
	}
	task.DefineRestoreDataFlags(command)
>>>>>>> eecab9de
	command.Hidden = true
	return command
}<|MERGE_RESOLUTION|>--- conflicted
+++ resolved
@@ -130,11 +130,8 @@
 		newTableRestoreCommand(),
 		newRawRestoreCommand(),
 		newStreamRestoreCommand(),
-<<<<<<< HEAD
 		newEBSMetaRestoreCommand(),
-=======
 		newRestoreDataCommand(),
->>>>>>> eecab9de
 	)
 	task.DefineRestoreFlags(command.PersistentFlags())
 
@@ -209,7 +206,6 @@
 	return command
 }
 
-<<<<<<< HEAD
 func newEBSMetaRestoreCommand() *cobra.Command {
 	command := &cobra.Command{
 		Use:   "ebs",
@@ -220,7 +216,10 @@
 		},
 	}
 	task.DefineRestoreEBSMetaFlags(command)
-=======
+	command.Hidden = true
+	return command
+}
+
 func newRestoreDataCommand() *cobra.Command {
 	command := &cobra.Command{
 		Use:   "data",
@@ -231,7 +230,6 @@
 		},
 	}
 	task.DefineRestoreDataFlags(command)
->>>>>>> eecab9de
 	command.Hidden = true
 	return command
 }